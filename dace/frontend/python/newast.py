--- conflicted
+++ resolved
@@ -2791,14 +2791,10 @@
         if arr_type == data.Scalar:
             self.sdfg.add_scalar(var_name, dtype)
         elif arr_type == data.Array:
-<<<<<<< HEAD
-            strides = self._squeeze_strides(parent_array, non_squeezed)
-=======
             if non_squeezed:
                 strides = [parent_array.strides[d] for d in non_squeezed]
             else:
                 strides = [1]
->>>>>>> a88b4230
             self.sdfg.add_array(var_name, shape, dtype, strides=strides)
         elif arr_type == data.Stream:
             self.sdfg.add_stream(var_name, dtype)

# -*- coding: utf-8 -*-

# TODO: This code should undergo major refactoring

from functools import partial
import numpy as np
import os
import pickle
import re
import math
from typing import Any, List

import dace
from dace.memlet import Memlet, EmptyMemlet
from dace import SDFG, SDFGState, dtypes
from dace.data import Scalar
from dace.sdfg.nodes import Tasklet, NestedSDFG
from dace.symbolic import symstr, SymExpr
from dace.frontend.tensorflow.winograd import winograd_convolution
from dace.frontend.tensorflow.transformations.redundant_array import (
    TensorflowRedundantArray)

try:
    import tensorflow as tf
except ImportError:
    raise ImportError("Cannot use Tensorflow frontend without Tensorflow, " +
                      "please install: https://www.tensorflow.org/install/")

from tensorflow.python.framework import tensor_util


# http://stackoverflow.com/q/3844948/
def _checkEqualIvo(lst):
    return not lst or lst.count(lst[0]) == len(lst)


def _tensortype(tensor: tf.Tensor):
    """ Returns a numpy type from a given TF tensor. """

    # Heuristics to determine op type
    if isinstance(tensor, tf.Operation):
        if len(tensor.outputs) == 1:
            tensor = tensor.outputs[0]
        elif len(tensor.inputs) == 1:
            tensor = tensor.inputs[0]
        elif _checkEqualIvo([inp.dtype for inp in tensor.inputs]):
            tensor = tensor.inputs[0]
        else:
            try:
                dtype = tensor.get_attr("T")
                if dtype.as_numpy_dtype == object:
                    raise NotImplementedError(
                        "Type %s is not a valid numpy type" % str(dtype))
                return dtype.as_numpy_dtype
            except ValueError:
                pass
            raise TypeError("Ambiguous type for operation %s" % tensor)

    try:
        if tensor.dtype.as_numpy_dtype == object:
            raise NotImplementedError("Type %s is not a valid numpy type" %
                                      str(tensor.dtype))
    except KeyError:
        raise TypeError("Type %s is not a valid numpy type" %
                        str(tensor.dtype))

    if tensor.dtype.is_bool:
        return np.int32

    return tensor.dtype.as_numpy_dtype


def _tensorshape(tensor: tf.Tensor):
    if tensor.shape.dims is None or tensor.shape.dims == []:
        return 1  # Scalar
    return tensor.shape


def _find_node(state, node_id_or_label):
    """ Finds a node according to its ID (if integer is
        provided) or label (if string is provided).

        :param node_id_or_label  Node ID (if int) or label (if str)
        :return A nodes.Node object
    """

    if isinstance(node_id_or_label, str):
        for n in state.nodes():
            if n.label == node_id_or_label:
                return n
        raise LookupError("Node %s not found" % node_id_or_label)
    elif isinstance(node_id_or_label, int):
        return state.nodes()[node_id_or_label]
    else:
        raise TypeError("node_id_or_label is not an int nor string")


def string_builder(string):
    """ To match DaCe variable naming conventions, replaces all undesired 
        characters with "_".
    """
    newstring = string
    if string[0].isdigit():
        newstring = "_" + string
    out = re.sub("[^a-zA-Z0-9_]", "_", newstring)
    return out


def _name(tensor_or_op):
    if isinstance(tensor_or_op, tf.Operation):
        return None
    return string_builder(tensor_or_op.name)


_LASTSESSION = 0


def _atomic_counter_generator():
    ctr = 0
    while True:
        ctr += 1
        yield ctr


_atomic_count = _atomic_counter_generator()


class TFSession:
    def __init__(self, name: str = "tfsession", seed: int = None, config=None):
        """ Creates a DaCe Tensorflow session.
            :param name: (optional) The name of the resulting SDFG.
            :param seed: (optional) Fix random seed.
        """
        self._internal_session = tf.Session(config=config)

        # Set for bookkeeping of already visited nodes
        self.visitedNodes = set()

        # Reinit state only used in training mode
        self.reinitState = None

        # Different input dictionaries
        self.constDict = dict()
        self.varDict = dict()
        self.inpDict = dict()
        self.reinitDict = dict()
        self.initDict = dict()
        self.callbackTypeDict = dict()
        self.callbackFunctionDict = dict()

        self.training = False
        self.iterations = 1
        self.seed = seed
        self.graph = SDFG(name)
        self.kill = False

    def __enter__(self):
        return self

    def __exit__(self, exception_type, exception_value, traceback):
        pass

    def train(
        self,
        optimizer,
        initializer,
        iterations,
        feed_dict,
        gpu=False,
        nodes=None,
        output_gradients=False,
    ):
        """ Trains a subgraph for the specified number of iterations and 
            returns requested nodes after training.
            
            :param optimizer: A TensorFlow tf.Optimizer node.
            :param initializer: Either a list of global and local initializers
                                or one initializer.
            :param iterations: Number of training steps.
            :param feed_dict: Dictionary representing input values and arrays
                              to feed in to the evaluator.
            :param gpu: This boolean should be set if the session is to be run on a GPU.
            :param nodes: (optional) A TensorFlow node or an iterable
                          (e.g. list) of nodes to evaluate.
            :param output_gradients: A boolean, if set, will output all the gradients passed as the
                                     optimizer arument. This will assume optimizer contains the
                                     list of gradient tensors that will be added to the outputs.
            :return: A 2-tuple of (varDict, values) - the first is a dictionary
                     of all variables used in the network in arbitrary order,
                     and the second is a tuple of values in the same order as
                     `nodes`.
        """

        # Initialize a new SDFG
        self.graph = SDFG(self.graph.name)
        self.graph.propagate = False
        self.state = SDFGState("s0", self.graph)
        self.graph.add_node(self.state)
        self.iterations = iterations
        state = self.state
        sdfg = self.graph
        outputs = []
        output_names = []
        # init state
        s0 = state
        # computational state"
        s1 = sdfg.add_state("s1")
        # emtpy exit state
        s2 = sdfg.add_state("s2")
        # As currently output arrays of conflict resolution do not automaticly
        # get reinitialized in each state iterations, we have to manually do
        # it in this state.
        reinitState = sdfg.add_state("reinitialization")
        self.reinitState = reinitState
        # set training mode

        self.training = True

        # add edges between states
        sdfg.add_edge(s0, s1,
                      dace.sdfg.InterstateEdge(assignments=dict(__dacet1=0)))
        sdfg.add_edge(
            s1,
            reinitState,
            dace.sdfg.InterstateEdge(
                condition=dace.properties.CodeProperty.from_string(
                    "__dacet1 <" + str(iterations - 1),
                    dace.dtypes.Language.Python),
                assignments={"__dacet1": "__dacet1+1"},
            ),
        )
        sdfg.add_edge(reinitState, s1, dace.sdfg.InterstateEdge())
        sdfg.add_edge(
            s1, s2,
            dace.sdfg.InterstateEdge(
                condition=dace.properties.CodeProperty.from_string(
                    "__dacet1 >= " +
                    str(iterations - 1), dace.dtypes.Language.Python)))

        try:
            iter(initializer)
            initializer = list(initializer)
        except TypeError:
            initializer = [initializer]

        try:
            iter(nodes)
            nodes = list(nodes)
        except TypeError:
            nodes = [nodes]

        try:
            iter(optimizer)
            optimizer = list(optimizer)
        except TypeError:
            optimizer = [optimizer]

        ###########################
        # Prepare subgraph to process
        # If only one node was given, construct a list from it
        if not nodes == [None]:
            ops = [
                node if isinstance(node, tf.Operation) else node.op
                for node in nodes
            ]
            output_names = [
                string_builder(node.name)
                if not isinstance(node, tf.Operation) else None
                for node in nodes
            ]

        # Visit initializer and create subgraph for init state
        # If only one node was given, construct a list from it

        init = [
            i if isinstance(i, tf.Operation) else i.op for i in initializer
        ]
        self.visit_backwards(init)

        # Visit the rest of the nodes
        self.state = s1
        state = s1
        # As we are in a new state, all variable nodes should be revisited
        self.visitedNodes.clear()
        if not nodes == [None]:
            self.visit_backwards(ops)
        optimizer = [
            opt if isinstance(opt, tf.Operation) else opt.op
            for opt in optimizer
        ]
        self.visit_backwards(optimizer)
        ############################

        # Remove orphan nodes and register node types
        node_types = {}
        for state in self.graph.nodes():
            for node in state.nodes():
                if state.in_degree(node) + state.out_degree(node) == 0:
                    state.remove_node(node)
                    if node.label in self.constDict:
                        del self.constDict[node.label]
                elif isinstance(node, dace.sdfg.nodes.AccessNode):
                    node_types[node.data] = node.desc(self.graph).dtype.type
        ############################
        # Set up arguments
        sdfg_args = {}
        sdfg_args.update(self.constDict)
        sdfg_args.update(self.varDict)
        sdfg_args.update(self.inpDict)
        sdfg_args.update(self.reinitDict)
        sdfg_args.update(self.initDict)

        sdfg_args.update({
            (k if isinstance(k, str) else string_builder(k.name + "_Inp")): v
            for k, v in feed_dict.items()
        })

        # Set scalar arguments to appropriate arrays of size 1
        sdfg_args.update({
            k:
            (v if isinstance(v, np.ndarray) else np.array(v,
                                                          dtype=node_types[k]))
            for k, v in sdfg_args.items()
        })

        ############################
        # Create output numpy arrays
        if output_gradients:
            for opt in optimizer:
                if isinstance(opt, tf.Tensor):
                    nodes.append(opt)
                    output_names.append(opt.name)
        if not nodes == [None]:
            outputs = {
                name: np.zeros(_tensorshape(node), dtype=_tensortype(node))
                for node, name in zip(nodes, output_names)
                if name is not None and name not in sdfg_args
            }
            outputs.update(
                {k: v
                 for k, v in sdfg_args.items() if k in output_names})

            sdfg_args.update(outputs)

        ############################
        # Mark outputs as non-transients
        for output in outputs:
            self.graph.arrays[output].transient = False
        ############################

        print("Adding connectors")
        self.graph.fill_scope_connectors()
        # self.graph.apply_strict_transformations(validate=False)
        if gpu:
            self.graph.apply_gpu_transformations()

        # Compile and call the SDFG
        compiled_sdfg = self.graph.compile(optimizer=False)
        compiled_sdfg(**sdfg_args)
        ############################

        # Return the outputs and weights

        return (
            self.varDict,
            tuple(outputs[output] if output is not None else None
                  for output in output_names),
        )

    def compile(self,
                nodes,
                gpu,
                name=None,
                patterns=[],
                validate=False,
                strict=True):
        """ Compiles a subgraph into a callable function, which is equivalent 
            to calling `run()`. 
            :param nodes: Node or an iterable (e.g. list) of nodes to evaluate.
            :param name: Name of the SDFG to create, or None for a unique name.
            :param gpu: set this boolean to True if compilation has to be done for GPU.
            :param patterns: A list of list of Transformation(s) that should be applied.
            :param validate: Boolean that decides if validation will take place after
                             transformations.
            :param strict: Should the transformation be strict
            :return: A function that receives a feed_dict, evaluates the nodes,
                     and returns a tuple of values in the same order as nodes.
        """
        from dace.config import Config

        # Create a unique name for this session
        if name is None:
            global _LASTSESSION
            _LASTSESSION += 1
            name = "tfsession%d" % _LASTSESSION

        # Prepare subgraph to process
        total_nodes = []
        # Determine output type
        output_type = None
        if not isinstance(nodes,
                          (list, tuple, dict)):  # iter() works in TensorFlow
            output_type = object
            total_nodes.append(nodes)
            output_names = _name(nodes)
        elif isinstance(nodes, dict):
            output_type = type(nodes)
            output_names = {}
            for k, node in nodes.items():
                try:
                    iter(node)
                    if isinstance(node, dict):
                        raise TypeError(
                            "Dictionaries of dictionaries unsupported")
                    total_nodes.extend(node)
                    output_names[k] = type(node)(_name(n) for n in node)
                except TypeError:
                    total_nodes.append(node)
                    output_names[k] = _name(node)
        elif isinstance(nodes, (list, tuple)):
            output_type = type(nodes)
            total_nodes.extend(nodes)
            output_names = output_type(_name(node) for node in nodes)
        else:
            raise TypeError("Unsupported type for fetches: " +
                            str(type(nodes)))

        total_output_names = [
            string_builder(node.name)
            if not isinstance(node, tf.Operation) else None
            for node in total_nodes
        ]

        # Initialize a new SDFG
        self.graph = SDFG(name)
        self.graph.propagate = False
        self.state = SDFGState("s0", self.graph)
        self.graph.add_node(self.state)
        self.visitedNodes.clear()
        ############################

<<<<<<< HEAD
        ops = [
            node if isinstance(node, tf.Operation) else node.op
            for node in total_nodes
        ]
        self.kill = False
        self.visit_backwards(ops)
        if self.kill:
            raise NotImplementedError("Nodes listed above are not implemented")
        ############################

        # Remove orphan nodes and register node types
        node_types = {}
        for state in self.graph.nodes():
            for node in state.nodes():
                if state.in_degree(node) + state.out_degree(node) == 0:
                    state.remove_node(node)
                    if node.label in self.constDict:
                        del self.constDict[node.label]
                elif isinstance(node, dace.graph.nodes.AccessNode):
                    node_types[node.data] = node.desc(self.graph).dtype.type
        self.graph._arg_types.update(self.callbackTypeDict)
        self.graph.fill_scope_connectors()
        ############################
        # Set up arguments
        sdfg_args = {}
        sdfg_args.update(self.constDict)
        sdfg_args.update(self.varDict)
        sdfg_args.update(self.inpDict)
        sdfg_args.update(self.initDict)
        # Set scalar arguments to appropriate arrays of size 1
        sdfg_args.update({
            k:
            (v if isinstance(v, np.ndarray) else np.array(v,
                                                          dtype=node_types[k]))
            for k, v in sdfg_args.items()
        })

        ############################
        # Create output numpy arrays
        outputs = {
            name: np.zeros(_tensorshape(node), dtype=_tensortype(node))
            for node, name in zip(total_nodes, total_output_names)
            if name is not None and name not in sdfg_args
        }
        outputs.update(
            {k: v
             for k, v in sdfg_args.items() if k in total_output_names})
        sdfg_args.update(outputs)
        ############################
        # Mark outputs as non-transients
        for output in outputs:
            self.graph.arrays[output].transient = False
        ############################
        # Compile the SDFG
        if gpu:
            #    self.graph.apply_gpu_transformations()
            for aname, array in self.graph.arrays.items():
                if array is None:
                    continue
                if array.storage in [
                        dace.StorageType.Default,
                        dace.StorageType.CPU_Heap,
                ]:
                    array.storage = dace.StorageType.CPU_Pinned

            # Modify sdfg_args
            # import numba.cuda

            # for aname, arg in sdfg_args.items():
            #    if isinstance(arg, np.ndarray):
            #        sdfg_args[aname] = numba.cuda.pinned_array(
            #            arg.shape, dtype=arg.dtype, strides=arg.strides
            #        )
            #        sdfg_args[aname][:] = arg

        if patterns and len(patterns) > 0:
            self.graph.apply_transformations(patterns,
                                             validate=validate,
                                             strict=strict)
        compiled_sdfg = self.graph.compile(optimizer=False)
        sdfg_args.update(self.callbackFunctionDict)
=======
            outputs = {
                name: np.zeros(_tensorshape(node), dtype=_tensortype(node))
                for node, name in zip(total_nodes, total_output_names)
                if name is not None and name not in sdfg_args
            }
            outputs.update({
                k: v
                for k, v in sdfg_args.items() if k in total_output_names
            })
        else:
            # Initialize a new SDFG
            self.graph = SDFG(name)
            self.graph.propagate = False
            self.reinitState = self.graph.add_state("reinitialization")
            self.state = self.graph.add_state_after(self.reinitState, "s0")
            self.visitedNodes.clear()
            ############################

            ops = [
                node if isinstance(node, tf.Operation) else node.op
                for node in total_nodes
            ]
            self.kill = False
            self.visit_backwards(ops)
            if self.kill:
                raise NotImplementedError(
                    "Nodes listed above are not implemented")
            ############################

            # Remove orphan nodes and register node types
            node_types = {}
            for state in self.graph.nodes():
                for node in state.nodes():
                    if state.in_degree(node) + state.out_degree(node) == 0:
                        state.remove_node(node)
                        if node.label in self.constDict:
                            del self.constDict[node.label]
                    elif isinstance(node, dace.sdfg.nodes.AccessNode):
                        node_types[node.data] = node.desc(
                            self.graph).dtype.type

            # Remove arrays that were not used by other access nodes
            for name, desc in list(self.graph.arrays.items()):
                if name not in node_types and not isinstance(desc, Scalar):
                    del self.graph.arrays[name]

            self.graph._arg_types.update(self.callbackTypeDict)
            self.graph.fill_scope_connectors()
            ############################
            # Set up arguments
            sdfg_args = {}
            sdfg_args.update(self.constDict)
            sdfg_args.update(self.varDict)
            sdfg_args.update(self.inpDict)
            sdfg_args.update(self.initDict)
            # Set scalar arguments to appropriate arrays of size 1
            sdfg_args.update({
                k: (v if isinstance(v, np.ndarray) else np.array(
                    v, dtype=node_types[k]))
                for k, v in sdfg_args.items()
            })

            ############################
            # Create output numpy arrays
            outputs = {
                name: np.zeros(_tensorshape(node), dtype=_tensortype(node))
                for node, name in zip(total_nodes, total_output_names)
                if name is not None and name not in sdfg_args
            }
            outputs.update({
                k: v
                for k, v in sdfg_args.items() if k in total_output_names
            })
            sdfg_args.update(outputs)
            ############################
            # Mark outputs as non-transients
            for output in outputs:
                if output in self.graph.arrays:
                    self.graph.arrays[output].transient = False
            ############################
            # Compile the SDFG
            if gpu:
                #    self.graph.apply_gpu_transformations()
                for aname, array in self.graph.arrays.items():
                    if array is None:
                        continue
                    if array.storage in [
                            dace.StorageType.Default,
                            dace.StorageType.CPU_Heap,
                    ]:
                        array.storage = dace.StorageType.CPU_Pinned

                # Modify sdfg_args
                # import numba.cuda

                # for aname, arg in sdfg_args.items():
                #    if isinstance(arg, np.ndarray):
                #        sdfg_args[aname] = numba.cuda.pinned_array(
                #            arg.shape, dtype=arg.dtype, strides=arg.strides
                #        )
                #        sdfg_args[aname][:] = arg

            if patterns and len(patterns) > 0:
                self.graph.apply_transformations(patterns,
                                                 validate=validate,
                                                 strict=strict)
            compiled_sdfg = self.graph.compile(optimizer=False)
            sdfg_args.update(self.callbackFunctionDict)
>>>>>>> 2fcf0a3f

        ############################
        # Create the function that invokes the SDFG
        def call_func(feed_dict=None):
            if feed_dict is not None:
                invoke_args = dict(
                    sdfg_args,
                    **{(k if isinstance(k, str) else string_builder(k.name)): v
                       for k, v in feed_dict.items()})

                compiled_sdfg(**invoke_args)
            else:
                compiled_sdfg(**sdfg_args)

            # Single output
            if output_type is object:
                return outputs[
                    output_names] if output_names is not None else None
            # Dictionary of lists/single outputs
            elif output_type is dict:
                out_dict = {}
                for k, v in output_names.items():
                    if isinstance(v, (list, tuple)):
                        out_dict[k] = type(v)(
                            outputs[vname] if vname is not None else None
                            for vname in v)
                    else:
                        out_dict[k] = outputs[v] if v is not None else None
                return out_dict
            # List of outputs
            else:
                return output_type(
                    outputs[output] if output is not None else None
                    for output in output_names)

        # Return the function
        return call_func

    def run(
        self,
        nodes,
        feed_dict=None,
        gpu=False,
        transformations=None,
        validate=False,
        strict=True,
        name=None,
        winograd=False,
    ):
        """ Evaluates a subgraph and returns a tuple of the evaluated nodes
            (behaves similarly to sess.run).
            :param nodes: Node or an iterable (e.g. list) of nodes to evaluate.
            :param feed_dict: Dictionary representing input values and arrays
                              to feed in to the evaluator.
            :param name: Name of the SDFG to create, or None for a unique name.
            :param gpu: This boolean should be set if the session is to be run on a GPU.
            :param patterns: A list of list of Transformation(s) that should be applied. the outer
            list is just in-case you want the transformations in a certain sequence.
            :param validate: Boolean that decides if validation will take place after
                             transformations.
            :return: Tuple or dictionary of values in the same order as `nodes`.
        """
        self.winograd = winograd
        callfunc = self.compile(
            nodes,
            gpu,
            name=name,
            validate=validate,
            strict=strict,
            patterns=transformations,
        )
        return callfunc(feed_dict=feed_dict)

    def dfs_nodes(self, source):
        """ Produce nodes in a depth-first-search (DFS) on a TensorFlow graph.
            :param source: The source node to start from.
            :return: A generator of nodes in the depth-first-search.
            @note: Based on http://www.ics.uci.edu/~eppstein/PADS/DFS.py
                    by D. Eppstein, July 2004.
        """

        # If source is a list of nodes (or any iterable), start from all
        try:
            iter(source)
            nodes = list(source)
        except TypeError:
            nodes = [source]

        visited = set()

        for start in nodes:
            if start in visited:
                continue
            visited.add(start)
            yield start

            inputSet = [inp.op for inp in start.inputs]
            inputSet.extend(list(start.control_inputs))
            stack = [(start, iter(inputSet))]
            while stack:
                parent, children = stack[-1]
                try:
                    child = next(children)

                    if child not in visited:
                        yield child
                        visited.add(child)

                        inputSet = [inp.op for inp in child.inputs]
                        inputSet.extend(list(child.control_inputs))
                        stack.append((child, iter(inputSet)))
                except StopIteration:
                    stack.pop()

    def visit_backwards(self, node):
        """ Visit a graph from an output node backwards to the inputs. """
        for node in self.dfs_nodes(node):
            if node not in self.visitedNodes:
                self.visit(node)

    def visit(self, node):
        """ Visit a specific node in the graph, creating the SDFG. """
        try:
            func = getattr(self, "visit_" + node.type)
        except AttributeError:
            # Only stop processing after all node types have been visited,
            # so that we know which implementations are missing.
            print("MISSING IMPLEMENTATION:", node.type)
            self.visit_callback(node)
            self.visitedNodes.add(node)
            return

        func(node)
        self.visitedNodes.add(node)

    def visit_callback(self, node):
        node_name = "callback_" + string_builder(node.type)
        inputNodes = []
        inputDims = []
        for inpTensor in node.inputs:
            try:
                inputNode, _, itsdims = self.create_and_add_input_node(
                    inpTensor)
                inputNodes.append(inputNode)
                inputDims.append(itsdims)
            except TypeError:
                print("type is not primitive, as seen in callback")
            except ValueError:
                print("Shape can not be inferred")
        try:
            outputList = self.create_and_add_output_node(node)
        except TypeError:
            return

        outputDims = [self.get_default_dims(outp) for outp in node.outputs]

        num_outputs = 0
        # Add outputs as inputs so that the tasklet can modify them in-place
        for _insertpos, (_outp,
                         _dims) in enumerate(zip(outputList, outputDims)):
            if _dims == ["0:1"]:
                # If the output is a scalar, there should be only one output
                assert len(outputList) == 1
                # In this case, it is a callback that returns something, we don't pass by reference
                break
            inputNodes.insert(_insertpos, self.state.add_read(_outp.data))
            inputDims.insert(_insertpos, _dims)
            num_outputs = num_outputs + 1

        taskletInputs = ["i" + str(index) for index in range(len(inputNodes))]
        taskletOutputs = [
            "out" + str(index) for index in range(len(outputList))
        ]

        def tensorflow_callback(tf_op, *inputList, num_outputs=0):
            # TODO: Do not recreate session every callback invocation
            # TODO(later): Optimize
            real_inputs = inputList[num_outputs:]

            newGraph = tf.Graph()
            with newGraph.as_default():
                newInputs = [tf.constant(_np_inp) for _np_inp in real_inputs]
                newOp = tf.Operation(tf_op.node_def,
                                     newGraph,
                                     inputs=newInputs)
            outputs_tf = tf.Session(graph=newGraph).run(newOp.outputs)
            if num_outputs == 0:
                return outputs_tf[0]
            for index in range(num_outputs):
                np.copyto(inputList[index], outputs_tf[index])

        tensorflow_callback = partial(tensorflow_callback,
                                      node,
                                      num_outputs=num_outputs)

        # We need two dicts, one is the sdfg args which is used to give this python partial object
        # Second is the argtypes dict in the sdfg, used to generate function pointer signature
        callback_input_types = []
        for somenode in inputNodes:
            if somenode.desc(self.graph).shape == (1, ):
                callback_input_types.append(somenode.desc(self.graph).dtype)
            else:
                callback_input_types.append(somenode.desc(self.graph))

        if num_outputs > 0:
            self.callbackTypeDict[node_name] = dace.data.Scalar(
                dace.callback(None, *callback_input_types))
        else:
            self.callbackTypeDict[node_name] = dace.data.Scalar(
                dace.callback(outputList[0].desc(self.graph).dtype,
                              *callback_input_types))
        self.callbackFunctionDict[node_name] = tensorflow_callback

        # Register callback in SDFG
        self.graph.add_scalar(node_name,
                              self.callbackTypeDict[node_name].dtype)

        callback_tasklet = self.state.add_tasklet(
            node_name,
            {*taskletInputs},
            {*taskletOutputs},
            "out0 = " + node_name + "(" + ",".join(taskletInputs) +
            ")" if num_outputs == 0 else node_name + "(" +
            ",".join(taskletInputs) + ")",
        )

        for index, (inode, dim) in enumerate(zip(inputNodes, inputDims)):
            self.state.add_edge(
                inode,
                None,
                callback_tasklet,
                "i" + str(index),
                Memlet.simple(inode, ",".join(dim)),
            )
        for index, (outnode, dim) in enumerate(zip(outputList, outputDims)):
            self.state.add_edge(
                callback_tasklet,
                "out" + str(index),
                outputList[index],
                None,
                Memlet.simple(outputList[index], ",".join(outputDims[index])),
            )

    # TODO: Remove in favor of callbacks
    def visit_IteratorGetNext(self, node):
        outputList = self.create_and_add_output_node(node)
        outputDims = [
            self.get_default_dims(_out_tensor) for _out_tensor in node.outputs
        ]

        def tensorflow_dataloader(tf_session, tf_node, *outputs):
            outputs_tf = [tf_session.run(_out) for _out in tf_node.outputs]
            for _index in range(len(outputs_tf)):
                np.copyto(outputs[_index], outputs_tf[_index])

        call_this = partial(tensorflow_dataloader, tf.Session(), node)
        node_name = string_builder(node.type)
        taskletOutputs = [
            "out" + str(_index) for _index in range(len(node.outputs))
        ]
        dataloader_tasklet = self.state.add_tasklet(
            node_name,
            {},
            {*taskletOutputs},
            node_name + "(" + ",".join(taskletOutputs) + ")",
        )
        self.callbackFunctionDict[node_name] = call_this
        callback_types = []
        for somenode in outputList:
            callback_types.append(somenode.desc(self.graph))
        self.callbackTypeDict[node_name] = dace.data.Scalar(
            dace.callback(None, *callback_types))
        for _index, _out_dace in enumerate(outputList):
            self.state.add_edge(
                dataloader_tasklet,
                taskletOutputs[_index],
                _out_dace,
                None,
                Memlet.simple(_out_dace, ",".join(outputDims[_index])),
            )

    ######################################################################
    # Operator (TensorFlow graph node) visitors

    def visit_Add(self, node):
        self.visit_element_wise_op(node, "+")

    def visit_Mul(self, node):
        self.visit_element_wise_op(node, "*")

    def visit_Sub(self, node):
        self.visit_element_wise_op(node, "-")

    def visit_RealDiv(self, node):
        self.visit_element_wise_op(node, "/")

    def visit_Equal(self, node):
        self.visit_element_wise_op(node, "==")

    def visit_Const(self, node):
        state = self.state
        label = string_builder(node.name + "_0")

        # Create DaCe shape
        shape = dace.properties.ShapeProperty.from_string(
            str(_tensorshape(node.outputs[0])))
        # Create np array from tensor value
        npArray = tensor_util.MakeNdarray(
            node.get_attr("value")).reshape(shape)

        # Add to constDict so that it can be fed to the program
        self.constDict[label] = npArray.astype(_tensortype(node))

        nodeArray = list(filter(lambda a: a.label == label,
                                self.state.nodes()))

        # If node already present set it non transient, otherwise add node
        if not nodeArray:
            dtype = dace.typeclass(_tensortype(node))
            state.add_array(label,
                            shape,
                            dtype,
                            lifetime=dtypes.AllocationLifetime.SDFG)
        else:
            nodeArray[0].desc(self.graph).transient = False

    def visit_NoOp(self, node):
        # no op case where nothing happens
        pass

    def visit_Pack(self, node):
        # we do nothing with this op
        pass

    def visit_StridedSlice(self, node):
        # we do nothing with this op
        pass

    def visit_VariableV2(self, node):

        state = self.state
        label = string_builder(node.name) + "_0"
        shape = dace.properties.ShapeProperty.from_string(
            str(_tensorshape(node.outputs[0])))

        try:
            outputNode = _find_node(state, label)
            outputNode.desc(self.graph).transient = False
        except (LookupError):
            dtype = dace.typeclass(_tensortype(node))
            state.add_array(label, shape, dtype)

        # If not already added to the varDict, add a placeholder
        # zero-initialized array to it so a value error is not triggered.
        if label not in self.varDict.keys():
            npArray = np.zeros(shape=shape)
            self.varDict[label] = npArray.astype(_tensortype(node))

    def visit_Assign(self, node):
        # Simple memcopy from input1 to input0 as assign has no outputlist but
        # input0 is the variable we want to assign
        # Modified to rely on only the second argument tensor for shape and
        # dtype.
        state = self.state
        label = string_builder(node.inputs[1].name)
        try:
            fillNode = _find_node(state, label)
        except (LookupError):
            dtype = dace.typeclass(_tensortype(node.inputs[1]))
            shape = dace.properties.ShapeProperty.from_string(
                str(_tensorshape(node.inputs[1])))
            fillNode = state.add_transient(
                name=label,
                shape=shape,
                dtype=dtype,
                lifetime=dtypes.AllocationLifetime.SDFG)

        label = string_builder(node.inputs[0].name)
        try:
            emptyNode = _find_node(state, string_builder(node.inputs[0].name))
        except (LookupError):
            dtype = dace.typeclass(_tensortype(node.inputs[1]))
            shape = dace.properties.ShapeProperty.from_string(
                str(_tensorshape(node.inputs[1])))
            assert dtype is not None
            assert shape is not None
            emptyNode = state.add_transient(
                name=label,
                shape=shape,
                dtype=dtype,
                lifetime=dtypes.AllocationLifetime.SDFG)
        dims = self.get_default_dims(node.inputs[1])
        memlet = Memlet.simple(emptyNode, ",".join(dims))
        state.add_edge(fillNode, None, emptyNode, None, memlet)

    def visit_AssignVariableOp(self, node):
        self.visit_Assign(node)

    def visit_Placeholder(self, node):

        outputShape = []
        outputParams = []
        outputDims = []
        inputShape = []
        inputParams = []
        inputDims = []
        outputTensor = node.outputs[0]
        state = self.state
        label = string_builder(node.name + "_0")

        # Check if the node is already in the graph and get as a list
        try:
            outputNode = _find_node(state, label)

        except (LookupError):
            outputNode = self.create_and_add_output_node(node)

        dtype = _tensortype(node)

        # If we are in training mode, we set up another map to reduce the huge
        # (iterations x batchsize x size of input) input to one dimension less
        if self.training:
            # Output dimensions of the map

            outputDims = self.get_default_dims(outputTensor)
            outputParams = self.get_default_params(outputTensor, 1)
            outputShape = list(map(str, _tensorshape(outputTensor)))

            # Prepend the iterations dimension to the input (t1=iterations)
            inputShape.append(str(self.iterations))
            inputShape.extend(outputShape)
            inputParams.append("i0")
            inputParams.extend(outputParams)
            inputDims.append("__dacet1:__dacet1+1")
            inputDims.extend(outputDims)

            # create node for the training examples
            shape = dace.properties.ShapeProperty.from_string(
                ",".join(inputShape))
            dtype = _tensortype(node)
            inputNode = state.add_array(name=label + "_Inp",
                                        shape=shape,
                                        dtype=dace.typeclass(dtype))

            # create and add map
            mapDict = dict(zip(inputParams, inputDims))
            inMemletDict = dict(
                j0=Memlet.simple(inputNode, ",".join(inputParams)))
            outMemletDict = dict(
                out=Memlet.simple(outputNode, ",".join(outputParams)))
            code = "out = j0"
            tasklet, map_entry, map_exit = state.add_mapped_tasklet(
                label, mapDict, inMemletDict, code, outMemletDict)
            state.add_edge(
                inputNode,
                None,
                map_entry,
                None,
                Memlet.simple(inputNode, ",".join(inputDims)),
            )
            state.add_edge(
                map_exit,
                None,
                outputNode,
                None,
                Memlet.simple(outputNode, ",".join(outputDims)),
            )

            # If training example node is not already in inputDict, add a
            # zero array. This prevents DaCe from raising a key error when
            # trying to call the dace function if we only execute a subgraph
            # where it does not appear. This might not be necessary any longer.
            if label + "_Inp" not in self.inpDict.keys():
                self.inpDict[label + "_Inp"] = np.zeros(tuple(
                    map(int, (inputShape))),
                                                        dtype=dtype)

            # If we are not training, set the output non transient and add to
            # input dict
        else:
            outputNode.desc(self.graph).transient = False
            self.inpDict[label] = np.zeros(tuple(
                map(int, (outputNode.desc(self.graph).shape))),
                                           dtype=dtype)

    def visit_TruncatedNormal(self, node):
        # Creates a truncated normal array and adds it to initDict
        state = self.state
        label = string_builder(node.name + "_0")
        # Check if already in graph, set non-transient. Otherwise add to graph.
        try:
            outputNode = _find_node(state, label)
            outputNode.desc(self.graph).transient = False

        except (LookupError):
            self.create_and_add_output_node(node)

        seed = 0 if self.seed is None else self.seed

        array = tf.truncated_normal(
            node.outputs[0].shape,
            seed=seed).eval(session=self._internal_session)
        self.initDict[label] = array.astype(_tensortype(node))

    def visit_RandomStandardNormal(self, node):

        state = self.state
        label = string_builder(node.name + "_0")

        try:
            outputNode = _find_node(state, label)
            outputNode.desc(self.graph).transient = False

        except (LookupError):
            self.create_and_add_output_node(node)

        array = tf.random_normal(
            node.outputs[0].shape,
            seed=self.seed).eval(session=self._internal_session)
        self.initDict[label] = array.astype(_tensortype(node))

    def visit_RandomUniform(self, node):
        # Creates a random uniform array and adds it to initDict
        state = self.state
        label = string_builder(node.name + "_0")
        # Check if already in graph, set non-transient. Otherwise add to graph.
        try:
            outputNode = _find_node(state, label)
            outputNode.desc(self.graph).transient = False

        except (LookupError):
            self.create_and_add_output_node(node)

        seed = 0 if self.seed is None else self.seed

        array = tf.random_uniform(
            node.outputs[0].shape,
            seed=seed).eval(session=self._internal_session)
        self.initDict[label] = array.astype(_tensortype(node))

    def visit_RandomUniformInt(self, node):
        # Creates a random uniform array and adds it to initDict
        state = self.state
        label = string_builder(node.name + "_0")
        # Check if already in graph, set non-transient. Otherwise add to graph.
        try:
            outputNode = _find_node(state, label)
            outputNode.desc(self.graph).transient = False

        except (LookupError):
            self.create_and_add_output_node(node)

        seed = 0 if self.seed is None else self.seed

        array = tf.random_uniform(
            node.outputs[0].shape,
            dtype=tf.as_dtype(_tensortype(node)),
            minval=node.inputs[1],
            maxval=node.inputs[2],
            seed=seed,
        ).eval(session=self._internal_session)
        self.initDict[label] = array.astype(_tensortype(node))

    def visit_Fill(self, node):
        # Fills an array with a scalar input value
        state = self.state
        inputList = []
        inputNodes = []
        outputList = []
        mapParams = []
        mapRange = []
        outputParams = []
        outputDims = []
        inputParams = []
        inputDims = []

        for count, inp in enumerate(node.inputs):
            # Scalar input is at position 1
            if count == 1:
                inp, params, dims = self.create_and_add_input_node(inp)
                inputList.append(inp.desc(self.graph))
                inputNodes.append(inp)
                inputParams.append(params)
                inputDims.append(dims)

        outputList = self.create_and_add_output_node(node)

        for out in node.outputs:
            params = self.get_default_params(out, 1)
            dims = self.get_default_dims(out)
            outputParams.append(params)
            outputDims.append(dims)

        mapLabel = string_builder(node.type)
        mapParams = inputParams[0] + outputParams[0]
        mapRange = inputDims[0] + outputDims[0]
        mapEntry, mapExit = state.add_map(mapLabel,
                                          dict(zip(mapParams, mapRange)))
        tasklet = state.add_tasklet(mapLabel, {"j0"}, {"out"}, "out = j0")
        self.add_out_memlets(outputList, mapExit, tasklet, outputDims,
                             outputParams)
        self.add_in_memlets(inputNodes, mapEntry, tasklet, inputDims,
                            inputParams)

    def visit_Slice(self, node):
        begin_positions = self._internal_session.run(node.inputs[1])
        sizes = self._internal_session.run(node.inputs[2])
        end_positions = begin_positions + sizes
        inputNode, _, _ = self.create_and_add_input_node(node.inputs[0])
        outputNode = self.create_and_add_output_node(node)[0]
        input_subset = [
            str(b) + ":" + str(e)
            for b, e in zip(begin_positions, end_positions)
        ]
        sliceMemlet = Memlet.simple(
            inputNode,
            ",".join(input_subset),
            other_subset_str=",".join(self.get_default_dims(node.outputs[0])),
        )
        self.state.add_edge(inputNode, None, outputNode, None, sliceMemlet)

    def visit_Mean(self, node):
        outputNode = self.create_and_add_output_node(node)[0]
        outputDims = self.get_default_dims(node.outputs[0])
        inputNode, params, dims = self.create_and_add_input_node(
            node.inputs[0])
        reduction_axes = self._internal_session.run(node.inputs[1])
        reduction_axes.sort()
        norm = 1
        for i in reduction_axes:
            norm *= inputNode.desc(self.graph).shape[i]
        norm = _tensortype(node.outputs[0])(norm)
        mapLabel = string_builder(node.type)
        mapParams = params
        mapDims = dims
        mapEntry, mapExit = self.state.add_map(mapLabel,
                                               dict(zip(mapParams, mapDims)))
        tasklet = self.state.add_tasklet(mapLabel, {"j0"}, {"out"},
                                         "out = j0/" + str(norm))
        self.add_in_memlets([inputNode], mapEntry, tasklet, [dims], [params])
        outputShape = _tensorshape(node.outputs[0])
        if node.get_attr("keep_dims"):
            outputParams = [
                params[i] if outputShape[i] != 1 else "0"
                for i in range(len(mapParams))
            ]
        else:
            temp = set(mapParams[a] for a in reduction_axes)
            outputParams = list(set(mapParams) - temp)
            outputParams.sort()
        if len(outputParams) == 0:
            outputParams = ["0"]
        self.add_out_memlets(
            [outputNode],
            mapExit,
            tasklet,
            [outputDims],
            [outputParams],
            wcr="lambda a,b: a+b",
            wcr_identity=0,
        )

    # Would reduce all but the last dimension in the input.
    def visit_FusedBatchNorm(self, node):
        local_ctr = str(next(_atomic_count))
        ######### All the nodes and constants ##########
        inpTensorNode, inpTensorParams, inpTensorDims = self.create_and_add_input_node(
            node.inputs[0])
        scale, _, scaleDims = self.create_and_add_input_node(node.inputs[1])
        offset, _, offsetDims = self.create_and_add_input_node(node.inputs[2])
        epsilon = node.get_attr("epsilon")
        epsilon = float(epsilon)
        # outputs
        outputList = self.create_and_add_output_node(node)
        normalisedTensorNode = outputList[0]
        meanTensorNode = outputList[1]
        meanDims = self.get_default_dims(node.outputs[1])
        varianceTensorNode = outputList[2]
        varianceDims = self.get_default_dims(node.outputs[2])
        rootVarianceTensorNode = outputList[4]
        rootVarianceDims = self.get_default_dims(node.outputs[4])
        normalisationScalar = 1
        assert str(node.get_attr("data_format"))[2:-1] == "NHWC"
        assert node.get_attr("is_training") == True
        for i in inpTensorNode.desc(self.graph).shape[:-1]:
            normalisationScalar *= i
        normalisationScalar = float(normalisationScalar)
        sumInputs = self.state.add_transient(
            "sigma_x_" + local_ctr,
            _tensorshape(node.outputs[2]),
            _tensortype(node.outputs[2]),
        )
        sumSquareInputs = self.state.add_transient(
            "sigma_x2_" + local_ctr,
            _tensorshape(node.outputs[2]),
            _tensortype(node.outputs[2]),
        )
        ######## Maps ###################
        nhwcMapBounds = dict(zip(inpTensorParams, inpTensorDims))
        cMapBounds = dict(zip([inpTensorParams[0]], [str(inpTensorDims[-1])]))
        normalisationMapEntry, normalisationMapExit = self.state.add_map(
            string_builder("normalisation_map"), nhwcMapBounds)
        meanMapEntry, meanMapExit = self.state.add_map(
            string_builder("mean_map"), nhwcMapBounds)
        varianceMapEntry, varianceMapExit = self.state.add_map(
            string_builder("variance_map"), nhwcMapBounds)
        varianceSqrtMapEntry, varianceSqrtMapExit = self.state.add_map(
            string_builder("variance_sqrt_map"), cMapBounds)
        ######### Tasklets #########
        fbnormTasklet = self.state.add_tasklet(
            "fbn_eltwise_norm",
            {"j0", "j1", "j2", "j3", "j4"},
            {"out"},
            "out=j1*((j0-j3)/j4)+j2",
        )
        meanTasklet = self.state.add_tasklet(
            "mean_computation", {"j0"}, {"out"},
            "out=j0/" + str(normalisationScalar))
        varianceTasklet1 = self.state.add_tasklet("variance_part_1", {"j0"},
                                                  {"out0", "out1"},
                                                  "out0=j0; out1 = j0*j0")
        varianceTasklet2 = self.state.add_tasklet(
            "variance_part_2",
            {"j0", "j1"},  # i0 is sigma(X) and i1 is sigma(X^2)
            {
                "out0",
                "out1",
            },  # out0 is the variance and out1 is the sqrt(variance + epsilon)
            "out0=j1/" + str(normalisationScalar) + " - (j0*j0)/(" +
            str(normalisationScalar * normalisationScalar) +
            ");out1=math.sqrt(out0 + " + str(epsilon) + ");",
        )
        ########## Common edges ##########
        self.add_in_memlets(
            [
                inpTensorNode, scale, offset, meanTensorNode,
                rootVarianceTensorNode
            ],
            normalisationMapEntry,
            fbnormTasklet,
            [inpTensorDims, scaleDims, offsetDims, meanDims, varianceDims],
            [
                inpTensorParams,
                [inpTensorParams[-1]],
                [inpTensorParams[-1]],
                [inpTensorParams[-1]],
                [inpTensorParams[-1]],
            ],
        )
        self.add_out_memlets(
            [normalisedTensorNode],
            normalisationMapExit,
            fbnormTasklet,
            [inpTensorDims],
            [inpTensorParams],
        )
        self.add_in_memlets(
            [inpTensorNode],
            meanMapEntry,
            meanTasklet,
            [inpTensorDims],
            [inpTensorParams],
        )
        self.add_out_memlets(
            [meanTensorNode],
            meanMapExit,
            meanTasklet,
            [meanDims],
            [[inpTensorParams[-1]]],
            wcr="lambda a,b: a+b",
            wcr_identity=0,
        )
        self.add_in_memlets(
            [inpTensorNode],
            varianceMapEntry,
            varianceTasklet1,
            [inpTensorDims],
            [inpTensorParams],
        )
        self.add_out_memlets(
            [sumInputs, sumSquareInputs],
            varianceMapExit,
            varianceTasklet1,
            [varianceDims, varianceDims],
            [[inpTensorParams[-1]], [inpTensorParams[-1]]],
            wcr="lambda a,b: a+b",
            wcr_identity=0,
        )
        self.add_in_memlets(
            [sumInputs, sumSquareInputs],
            varianceSqrtMapEntry,
            varianceTasklet2,
            [varianceDims, varianceDims],
            [[inpTensorParams[0]], [inpTensorParams[0]]],
        )
        self.add_out_memlets(
            [varianceTensorNode, rootVarianceTensorNode],
            varianceSqrtMapExit,
            varianceTasklet2,
            [varianceDims, varianceDims],
            [[inpTensorParams[0]], [inpTensorParams[0]]],
        )

    def visit_FusedBatchNormGrad(self, node):
        local_ctr = str(next(_atomic_count))
        ############################INPUTS##############################################
        backpropGradients, backpropParams, backpropDims = self.create_and_add_input_node(
            node.inputs[0])
        inputData, inputParams, inputDims = self.create_and_add_input_node(
            node.inputs[1])
        gammaNode, _, gammaDims = self.create_and_add_input_node(
            node.inputs[2])
        meanNode, _, meanDims = self.create_and_add_input_node(node.inputs[3])
        stdevNode, _, stdevDims = self.create_and_add_input_node(
            node.inputs[4])
        #############################OUTPUTS#############################################
        outputList = self.create_and_add_output_node(node)
        imageGrads = outputList[0]
        gammaGrads = outputList[1]
        betaGrads = outputList[2]
        ############################TRANSIENTS##########################################
        gammaPrime = self.state.add_transient(
            "gamma_prime" + local_ctr,
            _tensorshape(node.outputs[1]),
            _tensortype(node.outputs[1]),
        )
        betaPrime = self.state.add_transient(
            "beta_prime" + local_ctr,
            _tensorshape(node.outputs[2]),
            _tensortype(node.outputs[2]),
        )
        ###############################MAPS##############################################
        # channelMapLabel = string_builder(node.type) + "_outer"
        # channelMapEntry, channelMapExit = self.state.add_map(
        #    channelMapLabel, dict(zip([backpropParams[-1]], [backpropDims[-1]]))
        # )
        innerMap1Label = string_builder(node.type) + "_inner1"
        innerMap1Entry, innerMap1Exit = self.state.add_map(
            innerMap1Label, dict(zip(backpropParams, backpropDims)))
        innerMap2Label = string_builder(node.type) + "_inner2"
        innerMap2Entry, innerMap2Exit = self.state.add_map(
            innerMap2Label, dict(zip(backpropParams, backpropDims)))
        #############################TASKLETS###########################################
        nhw = 1
        for i in backpropGradients.desc(self.graph).shape[:-1]:
            nhw *= i
        nhw = str(float(nhw))
        auxGradsTasklet = self.state.add_tasklet(
            "linear_grads",
            {"y_prime", "x", "mu", "stdev"},
            {"gamma_prime", "beta_prime"},
            "beta_prime = y_prime; gamma_prime = y_prime * (x - mu) / stdev;",
        )
        # add inconnector beta_prime
        inputGradsTasklet = self.state.add_tasklet(
            "input_grads",
            {
                "gamma", "gamma_prime", "beta_prime", "y_prime", "x", "mu",
                "stdev"
            },
            {"x_prime"},
            "x_prime = float(gamma*(" + nhw +
            "*y_prime - beta_prime - (gamma_prime*(x - mu)/stdev))/(stdev*" +
            nhw + "));",
        )
        inputs = [backpropGradients, inputData, meanNode, stdevNode]
        dims = [backpropDims, inputDims, meanDims, stdevDims]
        # middleParams = [
        #    backpropDims[:-1] + [backpropParams[-1]],
        #    backpropDims[:-1] + [backpropParams[-1]],
        #    [backpropParams[-1]],
        #    [backpropParams[-1]],
        # ]

        # auxGradTasklet in-edges
        for _dim, _node in zip(dims, inputs):
            self.state.add_edge(_node, None, innerMap1Entry, None,
                                Memlet.simple(_node, ",".join(_dim)))
        # self.add_in_memlets(inputs, channelMapEntry, innerMap1Entry, dims, middleParams)
        self.state.add_edge(
            innerMap1Entry,
            None,
            auxGradsTasklet,
            "y_prime",
            Memlet.simple(backpropGradients, ",".join(backpropParams)),
        )
        self.state.add_edge(
            innerMap1Entry,
            None,
            auxGradsTasklet,
            "x",
            Memlet.simple(inputData, ",".join(inputParams)),
        )
        self.state.add_edge(
            innerMap1Entry,
            None,
            auxGradsTasklet,
            "mu",
            Memlet.simple(meanNode, ",".join([backpropParams[-1]])),
        )
        self.state.add_edge(
            innerMap1Entry,
            None,
            auxGradsTasklet,
            "stdev",
            Memlet.simple(stdevNode, ",".join([backpropParams[-1]])),
        )
        # auxGradsTasklet out-edges
        self.add_init(gammaPrime.data, 0.0)
        self.state.add_edge(
            auxGradsTasklet,
            "gamma_prime",
            innerMap1Exit,
            None,
            Memlet.simple(
                gammaPrime,
                ",".join([backpropParams[-1]]),
                wcr_str="lambda a,b: a+b",
            ),
        )
        self.state.add_edge(
            innerMap1Exit,
            None,
            gammaPrime,
            None,
            Memlet.simple(gammaPrime,
                          ",".join(gammaDims),
                          wcr_str="lambda a,b: a+b"),
        )
        self.add_init(betaPrime.data, 0.0)
        self.state.add_edge(
            auxGradsTasklet,
            "beta_prime",
            innerMap1Exit,
            None,
            Memlet.simple(
                betaPrime,
                ",".join([backpropParams[-1]]),
                wcr_str="lambda a, b: a+b",
            ),
        )
        self.state.add_edge(
            innerMap1Exit,
            None,
            betaPrime,
            None,
            Memlet.simple(betaPrime,
                          ",".join(gammaDims),
                          wcr_str="lambda a, b: a+b"),
        )
        # second map in-edges
        # self.add_in_memlets(
        #    [gammaNode],
        #    channelMapEntry,
        #    innerMap2Entry,
        #    [gammaDims],
        #    [[backpropParams[-1]]],
        # )
        self.state.add_edge(
            gammaNode,
            None,
            innerMap2Entry,
            None,
            Memlet.simple(gammaNode, ",".join(gammaDims)),
        )
        for _node, _dim in zip(inputs, dims):
            self.state.add_edge(_node, None, innerMap2Entry, None,
                                Memlet.simple(_node, ",".join(_dim)))
        self.state.add_edge(
            gammaPrime,
            None,
            innerMap2Entry,
            None,
            Memlet.simple(gammaPrime, ",".join(gammaDims)),
        )
        self.state.add_edge(
            betaPrime,
            None,
            innerMap2Entry,
            None,
            Memlet.simple(betaPrime, ",".join(gammaDims)),
        )
        # inputGradsTasklet in-edges
        self.state.add_edge(
            innerMap2Entry,
            None,
            inputGradsTasklet,
            "gamma",
            Memlet.simple(gammaNode, ",".join([backpropParams[-1]])),
        )
        self.state.add_edge(
            innerMap2Entry,
            None,
            inputGradsTasklet,
            "beta_prime",
            Memlet.simple(betaPrime, ",".join([backpropParams[-1]])),
        )
        self.state.add_edge(
            innerMap2Entry,
            None,
            inputGradsTasklet,
            "gamma_prime",
            Memlet.simple(gammaPrime, ",".join([backpropParams[-1]])),
        )
        self.state.add_edge(
            innerMap2Entry,
            None,
            inputGradsTasklet,
            "y_prime",
            Memlet.simple(backpropGradients, ",".join(backpropParams)),
        )
        self.state.add_edge(
            innerMap2Entry,
            None,
            inputGradsTasklet,
            "mu",
            Memlet.simple(meanNode, ",".join([backpropParams[-1]])),
        )
        self.state.add_edge(
            innerMap2Entry,
            None,
            inputGradsTasklet,
            "x",
            Memlet.simple(inputData, ",".join(inputParams)),
        )
        self.state.add_edge(
            innerMap2Entry,
            None,
            inputGradsTasklet,
            "stdev",
            Memlet.simple(stdevNode, ",".join([backpropParams[-1]])),
        )
        # inputGradsTasklet out-edges
        self.state.add_edge(
            inputGradsTasklet,
            "x_prime",
            innerMap2Exit,
            None,
            Memlet.simple(imageGrads, ",".join(backpropParams)),
        )
        self.state.add_edge(
            innerMap2Exit,
            None,
            imageGrads,
            None,
            Memlet.simple(imageGrads, ",".join(backpropDims)),
        )
        self.state.add_edge(
            betaPrime,
            None,
            betaGrads,
            None,
            Memlet.simple(betaPrime, ",".join(gammaDims)),
        )
        self.state.add_edge(
            gammaPrime,
            None,
            gammaGrads,
            None,
            Memlet.simple(gammaPrime, ",".join(gammaDims)),
        )
        # self.add_out_memlets(
        #    [imageGrads],
        #    channelMapExit,
        #    innerMap2Exit,
        #    [backpropDims],
        #    [backpropDims[:-1] + [backpropParams[-1]]],
        # )
        # Add reads and edges. Can't directly add out memlets.
        # self.add_out_memlets(
        #    [gammaGrads],
        #    channelMapExit,
        #    gammaPrime,
        #    [gammaDims],
        #    [[backpropParams[-1]]],
        # )
        # self.add_out_memlets(
        #    [betaGrads], channelMapExit, betaPrime, [gammaDims], [[backpropParams[-1]]]
        # )

    def visit_Tile(self, node):
        # Replicates input multiple times
        inputList = []
        inputNodes = []

        state = self.state

        for inp in node.inputs:

            label = string_builder(inp.name)
            try:
                inputNode = _find_node(state, label)
            except (LookupError):

                inputNode = self.create_and_add_input_node(inp)[0]

            inputNodes.append(inputNode)
            inputList.append(inputNode.desc(self.graph))

        outputList = self.create_and_add_output_node(node)

        mapLabel = string_builder(node.type)
        outputDims = self.get_default_dims(node.outputs[0])
        outputParams = self.get_default_params(node.outputs[0])
        inputDims = self.get_default_dims(node.inputs[0])
        inputParams = []

        for i, dim in enumerate(inputList[0].shape):
            inputParams.append("i" + str(i) + "%" + str(dim))

        mapDict = dict(zip(outputParams, outputDims))
        inMemletDict = dict(
            j0=Memlet.simple(inputNodes[0], ",".join(inputParams)))
        outMemletDict = dict(
            out=Memlet.simple(outputList[0], ",".join(outputParams)))
        code = "out = j0"
        tasklet, map_entry, map_exit = state.add_mapped_tasklet(
            mapLabel, mapDict, inMemletDict, code, outMemletDict)
        state.add_edge(
            inputNodes[0],
            None,
            map_entry,
            None,
            Memlet.simple(inputNodes[0], ",".join(inputDims)),
        )
        state.add_edge(
            map_exit,
            None,
            outputList[0],
            None,
            Memlet.simple(outputList[0], ",".join(outputDims)),
        )

    def visit_ReadVariableOp(self, node):
        # TODO this should ideally be an add_read on the input name
        state = self.state
        inp = node.inputs[0]
        label = string_builder(inp.name)
        try:
            inputNode = _find_node(state, label)
        except (LookupError):
            dtype = dace.typeclass(_tensortype(node.outputs[0]))
            shape = dace.properties.ShapeProperty.from_string(
                str(_tensorshape(node.outputs[0])))
            inputNode = state.add_transient(name=label,
                                            shape=shape,
                                            dtype=dtype)

        outputNode = self.create_and_add_output_node(node)[0]
        outputDims = self.get_default_dims(node.outputs[0])
        self.state.add_edge(
            inputNode,
            None,
            outputNode,
            None,
            Memlet.simple(outputNode, ",".join(outputDims)),
        )

    def visit_VarHandleOp(self, node):
        self.create_and_add_output_node(node)

    def visit_PreventGradient(self, node):
        # Just a memcopy, works like visit_assign or visit_identity
        state = self.state
        inputList = []
        inputNodes = []
        outputList = []
        outputParams = []
        outputDims = []
        inputParams = []
        inputDims = []

        for count, inp in enumerate(node.inputs):
            # relevant input is at position 0
            if count == 0:
                inputNode, params, dims = self.create_and_add_input_node(inp)
                inputList.append(inputNode.desc(self.graph))
                inputNodes.append(inputNode)
                inputParams.append(params)
                inputDims.append(dims)

        outputList = self.create_and_add_output_node(node)

        for count, out in enumerate(node.outputs):

            dims = self.get_default_dims(out)
            params = self.get_default_params(out)
            outputParams.append(params)
            outputDims.append(dims)

        memlet = Memlet.simple(inputNodes[0], ",".join(inputDims[0]))
        state.add_edge(inputNodes[0], None, outputList[0], None, memlet)

    def visit_ExpandDims(self, node):
        # Takes an N-dimensional array and adds one dimension to it with a
        # length of 1. Example: (M,K) -> (1,M,K).
        # We can just use DaCe memory copy to do the same
        state = self.state
        inputList = []
        inputNodes = []
        inputDims = []
        inputParams = []

        for count, inp in enumerate(node.inputs):
            if count == 0:
                inputNode, params, dims = self.create_and_add_input_node(inp)
                inputList.append(inputNode.desc(self.graph))
                inputNodes.append(inputNode)
                inputDims.append(dims)
                inputParams.append(params)

        outputList = self.create_and_add_output_node(node)
        memlet = Memlet.simple(inputNodes[0], ",".join(inputDims[0]))
        state.add_edge(inputNodes[0], None, outputList[0], None, memlet)

    def visit_ApplyGradientDescent(self, node):

        state = self.state
        inputList = []
        inputNodes = []
        mapParams = []
        mapRange = []
        inputParams = []
        inputDims = []

        for count, inp in enumerate(node.inputs):

            inputNode, params, dims = self.create_and_add_input_node(inp)
            inputParams.append(params)
            inputDims.append(dims)
            inputList.append(inputNode.desc(self.graph))
            inputNodes.append(inputNode)

        mapLabel = string_builder(node.type)
        # inputList[1] is learning rate which needs its own parameter
        inputParams[1] = ["i4"]
        # This is the variable which is input and output of this map at the same
        # time. We create the output version of it here
        out = node.inputs[0]
        outName = string_builder(out.name)
        outputNode = self.state.add_write(outName)
        dims = self.get_default_dims(out)
        params = self.get_default_params(out)
        outputList = [outputNode]
        outputParams = [params]
        outputDims = [dims]

        mapLabel = string_builder(node.type)
        mapParams = inputParams[0] + ["i4"]
        mapRange = inputDims[0] + ["0:1"]
        mapEntry, mapExit = state.add_map(mapLabel,
                                          dict(zip(mapParams, mapRange)))
        tasklet = state.add_tasklet(mapLabel, {"j0", "j1", "j2"}, {"out"},
                                    "out = j0-(j1*j2)")
        self.add_in_memlets(inputNodes, mapEntry, tasklet, inputDims,
                            inputParams)
        self.add_out_memlets(outputList, mapExit, tasklet, outputDims,
                             outputParams)

    def visit_ResourceApplyGradientDescent(self, node):
        # this is actually the same as above, but the real input has no shape or type.
        # that has to be changed.
        state = self.state
        inputList = []
        inputNodes = []
        inputParams = []
        inputDims = []

        # make the input node using the gradient node, because the input node has type "resource"
        # and no shape information.
        inp = node.inputs[0]
        label = string_builder(inp.name)
        try:
            inputNode = _find_node(state, label)
        except (LookupError):
            dtype = dace.typeclass(_tensortype(node.inputs[2]))
            shape = dace.properties.ShapeProperty.from_string(
                str(_tensorshape(node.inputs[2])))
            inputNode = state.add_transient(name=label,
                                            shape=shape,
                                            dtype=dtype)
        inputNodes.append(inputNode)
        inputParams.append(self.get_default_params(node.inputs[2]))
        inputDims.append(self.get_default_dims(node.inputs[2]))

        for count, inp in enumerate(node.inputs):
            if count == 0:
                continue
            else:
                inputNode, params, dims = self.create_and_add_input_node(inp)
                inputParams.append(params)
                inputDims.append(dims)
                inputList.append(inputNode.desc(self.graph))
                inputNodes.append(inputNode)

        # inputList[1] is learning rate which needs its own parameter
        inputParams[1] = ["i4"]
        out = node.inputs[2]
        outName = string_builder(node.inputs[0].name)
        outputNode = state.add_write(outName)
        dims = self.get_default_dims(out)
        params = self.get_default_params(out)
        outputList = [outputNode]
        outputParams = [params]
        outputDims = [dims]
        mapLabel = string_builder(node.type)
        mapParams = inputParams[0] + ["i4"]
        mapRange = inputDims[0] + ["0:1"]
        mapEntry, mapExit = state.add_map(mapLabel,
                                          dict(zip(mapParams, mapRange)))
        tasklet = state.add_tasklet(mapLabel, {"j0", "j1", "j2"}, {"out"},
                                    "out = j0-(j1*j2)")
        self.add_in_memlets(inputNodes, mapEntry, tasklet, inputDims,
                            inputParams)
        self.add_out_memlets(outputList, mapExit, tasklet, outputDims,
                             outputParams)

    def visit_MatMul(self, node):
        # 2d Matrix Multiplication
        inputList = []
        inputNodes = []
        state = self.state
        mapParams = []
        outputParams = [[]]
        mapRange = []
        outputDims = [[]]
        inputParams = [[], []]
        inputDims = [[], []]

        for inp in node.inputs:
            inputNode = self.create_and_add_input_node(inp)[0]
            inputList.append(inputNode.desc(self.graph))
            inputNodes.append(inputNode)

        outputList = self.create_and_add_output_node(node)

        ndims = len(outputList[0].desc(self.graph).shape)
        # Params for higher dimensions (not verified)
        # (for 2d it works)
        for i in range(0, ndims + 1):
            if i == ndims:
                mapParams.append("i" + str(i))
                inputParams[1].append("i" + str(i))
                outputParams[0].append("i" + str(i))

            elif i == ndims - 1:
                mapParams.append("i" + str(i))
                inputParams[0].append("i" + str(i))
                inputParams[1].append("i" + str(i))

            elif i == ndims - 2:
                mapParams.append("i" + str(i))
                inputParams[0].append("i" + str(i))
                outputParams[0].append("i" + str(i))

            else:
                mapParams.append("i" + str(i))
                inputParams[0].append("i" + str(i))
                inputParams[1].append("i" + str(i))
                outputParams[0].append("i" + str(i))

        for i in range(0, ndims):
            inputDims[0].append(str(0) + ":" + str(node.inputs[0].shape[i]))
            inputDims[1].append(str(0) + ":" + str(node.inputs[1].shape[i]))
            outputDims[0].append(str(0) + ":" + str(node.outputs[0].shape[i]))
            mapRange.append(str(0) + ":" + str(node.inputs[0].shape[i]))

        mapRange.append(str(0) + ":" + str(node.outputs[0].shape[ndims - 1]))
        # if first input needs to be transposed
        if node.get_attr("transpose_a"):
            mapRange[0], mapRange[1] = mapRange[1], mapRange[0]
            inputParams[0][0], inputParams[0][1] = inputParams[0][
                1], inputParams[0][0]
        # if second input needs to be transposed
        if node.get_attr("transpose_b"):
            inputParams[1][0], inputParams[1][1] = inputParams[1][
                1], inputParams[1][0]

        mentry, mexit = state.add_map("matmul_outer",
                                      {mapParams[1]: mapRange[1]},
                                      dace.ScheduleType.Sequential)
        minentry, minexit = state.add_map(
            "matmul_inner",
            {
                mapParams[0]: mapRange[0],
                mapParams[2]: mapRange[2]
            },
            dace.ScheduleType.CPU_Multicore,
        )
        tasklet = state.add_tasklet("mm_code", {"j0", "j1"}, {"out"},
                                    "out = j0*j1")

        for i, inp in enumerate(inputNodes):
            name = "j" + str(i)
            memlet = Memlet.simple(inp, ",".join(inputParams[i]))
            state.add_edge(minentry, None, tasklet, name, memlet)

        for i, out in enumerate(outputList):
            name = "out"
            memlet = Memlet.simple(out,
                                   ",".join(outputParams[i]),
                                   wcr_str="lambda a,b: a+b")
            state.add_edge(tasklet, name, minexit, None, memlet)

        self.reinitCR(outputList[0], outputParams, outputDims, "0")
        self.add_out_memlets(outputList, mexit, minexit, outputDims,
                             outputParams, "lambda a,b: a+b", 0)
        self.add_in_memlets(inputNodes, mentry, minentry, inputDims,
                            inputParams)

    def visit_element_wise_op(self, node, operation):
        """ Handles all the element wise operations, supports broadcasting. """
        inputList = []
        inputNodes = []
        mapParams = []
        outputParams = []
        mapRange = []
        outputDims = []
        inputParams = []
        inputDims = []
        state = self.state

        for inp in node.inputs:

            inputNode, _, dims = self.create_and_add_input_node(inp)
            inputList.append(inputNode.desc(self.graph))
            inputNodes.append(inputNode)
            inputDims.append(dims)

        outputNodes = self.create_and_add_output_node(node)
        mapLabel = string_builder(node.type)
        # create params
        for inp in inputList:
            inputParamsString = []
            for i, dim in enumerate(inp.shape):
                # scalar case that we want to broadcast
                if str(dim) == "1":
                    inputParamsString.append("0")
                else:
                    inputParamsString.append("i" + str(i))

            inputParams.append(inputParamsString)

        params = self.get_default_params(node.outputs[0])
        dims = self.get_default_dims(node.outputs[0])
        outputParams.append(params)
        outputDims.append(dims)

        mapParams = outputParams[0]
        mapRange = outputDims[0]
        mapEntry, mapExit = state.add_map(mapLabel,
                                          dict(zip(mapParams, mapRange)))
        tasklet = state.add_tasklet(mapLabel, {"j0", "j1"}, {"out"},
                                    "out = j0 " + operation + " j1")
        self.add_out_memlets(outputNodes, mapExit, tasklet, outputDims,
                             outputParams)
        self.add_in_memlets(inputNodes, mapEntry, tasklet, inputDims,
                            inputParams)

    def visit_Conv2D(self, node):
        if (7 in _tensorshape(node.inputs[0])[1:3]
                and 3 in _tensorshape(node.inputs[1])[0:2] and self.winograd):
            winograd_convolution(self, node)
        else:
            local_ctr = str(next(_atomic_count))
            inputList = []
            inputNodes = []
            ndims = 0
            strides = node.get_attr("strides")[1]
            state = self.state

            for inp in node.inputs:
                inputNode = self.create_and_add_input_node(inp)[0]
                inputList.append(inputNode.desc(self.graph))
                inputNodes.append(inputNode)

            outputList = self.create_and_add_output_node(node)
            ndims = len(outputList[0].desc(self.graph).shape)
            mapLabel = string_builder(node.type)
            reduce_node = self.state.add_transient(
                mapLabel + "_wcr_avoid" + local_ctr,
                [1],
                outputList[0].desc(self.graph).dtype,
                storage=dace.StorageType.Register,
            )
            reduce_node.setzero = True

            mapParams = []
            outputParams = []
            mapRange = []
            outputDims = [[]]
            inputParams = []
            inputDims = [[], []]
            # create conv params
            inputParams.append([
                "i0", "i1*" + str(strides) + "+i5",
                "i2*" + str(strides) + "+i6", "i4"
            ])
            inputParams.append(["i5", "i6", "i4", "i3"])
            outputParams.append(["i0", "i1", "i2", "i3"])
            # create conv dims
            for i in range(0, ndims):
                inputDims[0].append(
                    str(0) + ":" + str(node.inputs[0].shape[i]))
                inputDims[1].append(
                    str(0) + ":" + str(node.inputs[1].shape[i]))
                outputDims[0].append(
                    str(0) + ":" + str(node.outputs[0].shape[i]))
            # add a padding map for same padding(zero padding so that input and
            # output of convolution have the same size)
            if str(node.get_attr("padding"))[2:-1] == "SAME":
                paddedInput, paddedDims = self.inputPadding(
                    node,
                    inputNodes[0],
                    inputList[0],
                    outputList[0].desc(self.graph).shape[1],
                    inputList[1].shape[0],
                    strides,
                    inputDims[0],
                )
                inputDims[0] = paddedDims
                inputNodes[0] = paddedInput

            mapParams = outputParams[0]
            mapParams2 = inputParams[1][:-1]
            mapRange = outputDims[0]
            mapRange2 = inputDims[1][:-1]

            mapEntry, mapExit = state.add_map(mapLabel + "_outer",
                                              dict(zip(mapParams, mapRange)))
            mapEntry2, mapExit2 = state.add_map(
                mapLabel + "_inner", dict(zip(mapParams2, mapRange2)))
            tasklet = state.add_tasklet(
                mapLabel, {"j0", "j1"}, {"out"},
                "out = j0 * j1;")  # printf(\"%f\\t\", j0);")
            self.add_out_memlets(outputList, mapExit, reduce_node, outputDims,
                                 outputParams)
            self.add_in_memlets(inputNodes, mapEntry, mapEntry2, inputDims,
                                inputParams)
            # add memlets from inner map to tasklet
            for i, inp in enumerate(inputNodes):
                name = "j" + str(i)
                memlet = Memlet.simple(inp, ",".join(inputParams[i]))
                state.add_edge(mapEntry2, None, tasklet, name, memlet)
            # add memelets from tasklet to cr
            for i, out in enumerate(outputList):
                name = "out"
                memlet = Memlet.simple(reduce_node,
                                       "0",
                                       wcr_str="lambda a,b: a+b")
                state.add_edge(tasklet, name, mapExit2, None, memlet)
                state.add_edge(mapExit2, None, reduce_node, None, memlet)

    def visit_BiasAdd(self, node):

        inputList = []
        inputNodes = []
        state = self.state

        for inp in node.inputs:
            inputNode = self.create_and_add_input_node(inp)[0]
            inputList.append(inputNode.desc(self.graph))
            inputNodes.append(inputNode)

        outputList = self.create_and_add_output_node(node)
        dims = outputList[0].desc(self.graph).shape

        mapLabel = string_builder(node.type)
        mapParams = []
        outputParams = []
        mapRange = []
        outputDims = []
        inputParams = [[], []]
        inputDims = [[], []]

        params = self.get_default_params(node.outputs[0])
        dims = self.get_default_dims(node.outputs[0])
        outputParams.append(params)
        outputDims.append(dims)

        mapParams = outputParams[0]
        inputParams[0] = outputParams[0]
        # the bias matches the last dimension of input resp. output
        inputParams[1] = [mapParams[-1]]
        mapRange = outputDims[0]
        inputDims[0] = outputDims[0]
        inputDims[1] = ["0:" + str(node.inputs[1].shape[0])]

        mapEntry, mapExit = state.add_map(mapLabel,
                                          dict(zip(mapParams, mapRange)))
        tasklet = state.add_tasklet(mapLabel, {"j0", "j1"}, {"out"},
                                    "out = j0 + j1")
        self.add_out_memlets(outputList, mapExit, tasklet, outputDims,
                             outputParams)
        self.add_in_memlets(inputNodes, mapEntry, tasklet, inputDims,
                            inputParams)

    def visit_MaxPool(self, node):
        inputList = []
        inputNodes = []
        dims = []
        inputDims = []
        strides_0 = node.get_attr("strides")[1]
        strides_1 = node.get_attr("strides")[2]
        ksize_0 = node.get_attr("ksize")[1]
        ksize_1 = node.get_attr("ksize")[2]
        state = self.state

        for inp in node.inputs:
            inputNode, _, dims = self.create_and_add_input_node(inp)
            inputList.append(inputNode.desc(self.graph))
            inputNodes.append(inputNode)
            inputDims.append(dims)
        inputParams = [[
            "i0", "i1*" + str(strides_0) + "+i4",
            "i2*" + str(strides_1) + "+i5", "i3"
        ]]

        outputParams = []
        outputDims = []
        outputList = self.create_and_add_output_node(node)
        dims = self.get_default_dims(node.outputs[0])
        params = self.get_default_params(node.outputs[0])
        outputDims.append(dims)
        outputParams.append(params)

        if str(node.get_attr("padding"))[2:-1] == "SAME":
            assert ksize_0 == ksize_1
            assert strides_0 == strides_1
            paddedInput, paddedDims = self.inputPadding(
                node,
                inputNodes[0],
                inputList[0],
                outputList[0].desc(self.graph).shape[1],
                ksize_0,
                strides_0,
                inputDims[0],
            )
            inputDims[0] = paddedDims
            inputNodes[0] = paddedInput

        mapLabel = string_builder(node.type)
        mapParams1 = outputParams[0]
        mapRange1 = outputDims[0]
        mapParams2 = ["i4", "i5"]
        mapRange2 = ["0:" + str(ksize_0), "0:" + str(ksize_1)]

        mapEntry, mapExit = state.add_map(mapLabel + "_outer",
                                          dict(zip(mapParams1, mapRange1)))
        mapEntry2, mapExit2 = state.add_map(
            mapLabel + "_inner",
            dict(zip(mapParams2, mapRange2)),
            schedule=dace.ScheduleType.Sequential,
        )
        tasklet = state.add_tasklet(mapLabel, {"j0"}, {"out"}, "out = j0")
        self.reinitCR(outputList[0], outputParams, outputDims, "-99999999999")
        self.add_out_memlets(
            outputList,
            mapExit,
            mapExit2,
            outputDims,
            outputParams,
            "lambda a, b: max(a,b)",
            -99999999999,
            wcr_conflict=False,
        )
        self.add_in_memlets(inputNodes, mapEntry, mapEntry2, inputDims,
                            inputParams)
        # add memlets from inner map to tasklet
        for i, inp in enumerate(inputNodes):
            name = "j" + str(i)
            memlet = Memlet.simple(inp, ",".join(inputParams[i]))
            state.add_edge(mapEntry2, None, tasklet, name, memlet)
        # add memelets from tasklet to cr
        for i, out in enumerate(outputList):
            name = "out"
            memlet = Memlet.simple(
                out,
                ",".join(outputParams[i]),
                wcr_str="lambda a, b: max(a,b)",
                wcr_conflict=False,
            )
            state.add_edge(tasklet, name, mapExit2, None, memlet)

    # TODO bugfix with padding, fails for cases where padding is on left and
    # right, and up and down. Will have to rewrite expression for
    # normalisationScalar
    def visit_AvgPool(self, node):
        inputList = []
        inputNodes = []
        inputDims = []
        strides_0 = node.get_attr("strides")[1]
        strides_1 = node.get_attr("strides")[2]
        ksize_0 = node.get_attr("ksize")[1]
        ksize_1 = node.get_attr("ksize")[2]
        state = self.state
        local_count = str(next(_atomic_count))
        for inp in node.inputs:
            inputNode, _, dims = self.create_and_add_input_node(inp)
            inputList.append(inputNode.desc(self.graph))
            inputNodes.append(inputNode)
            inputDims.append(dims)
        inputParams = [[
            "i0", "i1*" + str(strides_0) + "+i4",
            "i2*" + str(strides_1) + "+i5", "i3"
        ]]

        outputParams = []
        outputDims = []
        outputList = self.create_and_add_output_node(node)
        dims = self.get_default_dims(node.outputs[0])
        params = self.get_default_params(node.outputs[0])
        outputDims.append(dims)
        outputParams.append(params)

        assert str(node.get_attr("padding"))[2:-1] == "VALID"
        # if str(node.get_attr("padding"))[2:-1] == "SAME":
        #    assert ksize_0 == ksize_1
        #    assert strides_0 == strides_1
        #    paddedInput, paddedDims = self.inputPadding(
        #        node,
        #        inputNodes[0],
        #        inputList[0],
        #        outputList[0].desc(self.graph).shape[1],
        #        ksize_0,
        #        strides_0,
        #        inputDims[0],
        #    )
        #    inputDims[0] = paddedDims
        #    inputNodes[0] = paddedInput

        mapLabel = string_builder(node.type)
        mapParams1 = outputParams[0]
        mapRange1 = outputDims[0]
        mapParams2 = ["i4", "i5"]
        mapRange2 = ["0:" + str(ksize_0), "0:" + str(ksize_1)]

        mapEntry, mapExit = state.add_map(mapLabel + "_outer",
                                          dict(zip(mapParams1, mapRange1)))
        mapEntry2, mapExit2 = state.add_map(
            mapLabel + "_inner",
            dict(zip(mapParams2, mapRange2)),
            schedule=dace.ScheduleType.Sequential,
        )
        tasklet = state.add_tasklet(mapLabel + "_sum", {"j0"}, {"out"},
                                    "out = j0")
        imgH = node.inputs[0].shape[1]
        imgW = node.inputs[0].shape[2]
        # normalisationScalar = "max((min({imgH}-1,{affine_Hexp}+{kernH}-1)-{affine_Hexp}+1)*(min({imgW}-1,{affine_Wexp}+{kernW}-1)-{affine_Wexp}+1),1)".format(
        #    imgH=str(imgH),
        #    imgW=str(imgW),
        #    affine_Hexp=str(strides_0) + "*" + str(mapParams1[1]),
        #    affine_Wexp=str(strides_1) + "*" + str(mapParams1[2]),
        #    kernH=str(ksize_0),
        #    kernW=str(ksize_1),
        # )
        normalisationScalar = str(ksize_0 * ksize_1)
        tasklet_norm = state.add_tasklet(
            mapLabel + "_norm", {"out"}, {"out_n"},
            "out_n = out/" + normalisationScalar
            # + ';printf("%d",'
            # + normalisationScalar
            # + ");",
        )
        temp_node = self.state.add_scalar(
            "scratch_node" + local_count,
            dace.typeclass(_tensortype(node.outputs[0])),
            transient=True,
            storage=dace.StorageType.Register,
        )
        temp_node.setzero = True
        memletTempNode = Memlet.simple(str(temp_node),
                                       "0",
                                       wcr_str="lambda a, b: a+b")
        memletTempNode_nocr = Memlet.simple(str(temp_node), "0")
        memletOutputInner = Memlet.simple(outputList[0],
                                          ",".join(outputParams[0]))
        memletOutputOuter = Memlet.simple(outputList[0],
                                          ",".join(outputDims[0]))
        state.add_edge(mapExit2, None, temp_node, None, memletTempNode)
        state.add_edge(temp_node, None, tasklet_norm, "out",
                       memletTempNode_nocr)
        state.add_edge(tasklet_norm, "out_n", mapExit, None, memletOutputInner)
        state.add_edge(mapExit, None, outputList[0], None, memletOutputOuter)
        self.add_in_memlets(inputNodes, mapEntry, mapEntry2, inputDims,
                            inputParams)
        # add memlets from inner map to tasklet
        for i, inp in enumerate(inputNodes):
            name = "j" + str(i)
            memlet = Memlet.simple(inp, ",".join(inputParams[i]))
            state.add_edge(mapEntry2, None, tasklet, name, memlet)
        # add memelets from tasklet to cr
        state.add_edge(tasklet, "out", mapExit2, None, memletTempNode)

    def visit_AvgPoolGrad(self, node):
        assert str(node.get_attr("padding"))[2:-1] == "VALID"
        strides_0 = node.get_attr("strides")[1]
        strides_1 = node.get_attr("strides")[2]
        ksize_0 = node.get_attr("ksize")[1]
        ksize_1 = node.get_attr("ksize")[2]
        backpropGrads, backpropParams, backpropDims = self.create_and_add_input_node(
            node.inputs[1])
        outputNode = self.create_and_add_output_node(node)[0]
        outputParams = [
            "i0",
            "i1*" + str(strides_0) + "+i4",
            "i2*" + str(strides_1) + "+i5",
            "i3",
        ]
        outputDims = self.get_default_dims(node.outputs[0])
        outerMapLabel = string_builder(node.type) + "_outer"
        outerMapParams = backpropParams
        outerMapDims = backpropDims
        outerMapEntry, outerMapExit = self.state.add_map(
            outerMapLabel, dict(zip(outerMapParams, outerMapDims)))
        innerMapLabel = string_builder(node.type) + "_inner"
        innerMapParams = ["i4", "i5"]
        innerMapDims = ["0:" + str(ksize_0), "0:" + str(ksize_1)]
        innerMapEntry, innerMapExit = self.state.add_map(
            innerMapLabel,
            dict(zip(innerMapParams, innerMapDims)),
            schedule=dace.ScheduleType.Sequential,
        )
        normalisationScalar = ksize_0 * ksize_1
        tasklet = self.state.add_tasklet(
            string_builder(node.type),
            {"backpropGrad"},
            {"outpGrad"},
            "outpGrad = backpropGrad / " + str(normalisationScalar),
        )
        self.add_in_memlets(
            [backpropGrads],
            outerMapEntry,
            innerMapEntry,
            [backpropDims],
            [backpropParams],
        )
        self.state.add_edge(
            innerMapEntry,
            None,
            tasklet,
            "backpropGrad",
            Memlet.simple(backpropGrads, ",".join(backpropParams)),
        )
        self.state.add_edge(
            tasklet,
            "outpGrad",
            innerMapExit,
            None,
            Memlet.simple(
                outputNode,
                ",".join(outputParams),
                wcr_str="lambda a,b: a+b",
            ),
        )
        self.add_out_memlets(
            [outputNode],
            outerMapExit,
            innerMapExit,
            [outputDims],
            [outputParams],
            "lambda a, b: a+b",
            0,
        )

    def visit_Relu(self, node):

        inputList = []
        inputNodes = []
        state = self.state
        inputParams = []
        inputDims = []

        for inp in node.inputs:

            inputNode, params, dims = self.create_and_add_input_node(inp)
            inputList.append(inputNode.desc(self.graph))
            inputNodes.append(inputNode)
            inputParams.append(params)
            inputDims.append(dims)

        outputList = self.create_and_add_output_node(node)

        mapLabel = string_builder(node.type)
        mapParams = []
        mapRange = []
        mapParams = inputParams[0]
        mapRange = inputDims[0]

        mapEntry, mapExit = state.add_map(mapLabel,
                                          dict(zip(mapParams, mapRange)))
        tasklet = state.add_tasklet(mapLabel, {"j0"}, {"out"},
                                    "out = max(dace.float32(0),j0)")
        self.add_out_memlets(outputList, mapExit, tasklet, inputDims,
                             inputParams)
        self.add_in_memlets(inputNodes, mapEntry, tasklet, inputDims,
                            inputParams)

    def visit_ShapeN(self, node):
        outputLabels = [string_builder(op.name) for op in node.outputs]

        inputNodes = []
        for n in node.inputs:
            inputNodes.append(self.create_and_add_input_node(n)[0])

        shapes = [
            np.array(input_tensor.shape, dtype=_tensortype(node.outputs[i]))
            for i, input_tensor in enumerate(node.inputs)
        ]

        for label, shape, outputTensor, inputNode in zip(
                outputLabels, shapes, node.outputs, inputNodes):
            self.constDict[label] = shape
            # Make outputs as non transients
            try:
                outpNode = _find_node(self.state, label)
            except (LookupError):
                outpNode = self.state.add_array(
                    label,
                    _tensorshape(outputTensor),
                    _tensortype(outputTensor),
                    lifetime=dtypes.AllocationLifetime.SDFG,
                )
            outpNode.desc(self.graph).transient = False

    def visit_Reshape(self, node):

        inputNode, params, dims = self.create_and_add_input_node(
            node.inputs[0])
        outputList = self.create_and_add_output_node(node)
        outputParams = [self.get_default_params(node.outputs[0])]
        outputDims = [self.get_default_dims(node.outputs[0])]
        memlet_reshape = Memlet.simple(inputNode,
                                       ",".join(dims),
                                       other_subset_str=",".join(
                                           outputDims[0]))
        self.state.add_edge(inputNode, None, outputList[0], None,
                            memlet_reshape)

    # CUDNN may have different behaviour!
    def visit_MaxPoolGrad(self, node):
        state = self.state
        mapParams = []
        mapRange = []
        outputParams = []
        outputDims = []
        inputParams = []
        inputDims = []
        inputList = []
        inputNodes = []
        strides = int(node.get_attr("strides")[1])
        ksize = node.get_attr("ksize")[2]
        for count, inp in enumerate(node.inputs):

            inputNode, params, dims = self.create_and_add_input_node(inp)
            inputList.append(inputNode.desc(self.graph))
            inputNodes.append(inputNode)

            # params = []

            # for ndims, dim in enumerate(inp.shape):
            # if (not count == 0) and (ndims == 1 or ndims == 2):
            #    params.append("(i" + str(ndims) + "/2)")

            # else:
            #    params.append("i" + str(ndims))

            inputParams.append(params)
            inputDims.append(dims)

        outputList = self.create_and_add_output_node(node)
        mapLabel = string_builder(node.type)

        dtype = dace.typeclass(_tensortype(node))
        shape = dace.properties.ShapeProperty.from_string(
            str(inputList[0].shape))

        # tempNode = state.add_transient(
        #    string_builder(node.name + "_tmp"), shape, dtype, lifetime=dtypes.AllocationLifetime.SDFG
        # )
        tempNode = outputList[0]
        tempList = [tempNode]

        outputDims = inputDims
        # Copy as we manipulate inputParams but don't want map params/range to
        # change
        mapParams = inputParams[0].copy()
        mapRange = inputDims[1].copy()

        mapEntry, mapExit = state.add_map(mapLabel + "_map1_1",
                                          dict(zip(mapParams, mapRange)))

        mapParams_remainder = ["i4", "i5"]
        mapRange_remainder = ["0:" + str(ksize), "0:" + str(ksize)]
        mapEntry_remainder, mapExit_remainder = state.add_map(
            mapLabel + "_map1_2",
            dict(zip(mapParams_remainder, mapRange_remainder)))
        tasklet = state.add_tasklet(
            mapLabel + "_map1",
            {"j0", "j1", "j2"},
            {"out"},
            "if (j0==j1):\n\tout = j2\nelse:\n\tout = 0",
        )
        innerParams = []
        innerParams.append(
            ["i0",
             str(strides) + "*i1+i4",
             str(strides) + "*i2+i5", "i3"])
        innerParams.append(["i0", "i1", "i2", "i3"])
        innerParams.append(["i0", "i1", "i2", "i3"])
        self.add_out_memlets(
            tempList,
            mapExit,
            mapExit_remainder,
            outputDims,
            outputDims,
            wcr="lambda a, b: a+b",
            wcr_identity=0,
        )
        self.add_in_memlets(inputNodes, mapEntry, mapEntry_remainder,
                            inputDims.copy(), inputDims.copy())
        for index, node in enumerate(inputNodes):
            self.state.add_edge(
                mapEntry_remainder,
                None,
                tasklet,
                "j" + str(index),
                Memlet.simple(node, ",".join(innerParams[index])),
            )
        self.state.add_edge(
            tasklet,
            "out",
            mapExit_remainder,
            None,
            Memlet.simple(
                tempList[0],
                ",".join(innerParams[0]),
                wcr_str="lambda a, b: a+b",
            ),
        )

        # Second map:
        # as we don't have the indices of the maxpooling we need to manually
        # figure out which one contributed. If it is ambiguous we break the
        # tie by the following priority k[i,j]<k[i+1,j]...<k[0,j+1]...

    #        newDims = [inputDims[0]] * 4
    #        mapRange = inputDims[1]
    #        mapRange[1] += ":"+str(strides)
    #        mapRange[2] += ":"+str(strides)
    #
    #        newParams = [inputParams[0]]
    #        # 2x2 kernel
    #        newParams = [
    #            ["i0", "i1", "i2", "i3"],
    #            ["i0", "i1+1", "i2", "i3"],
    #            ["i0", "i1", "i2+1", "i3"],
    #            ["i0", "i1+1", "i2+1", "i3"],
    #        ]
    #
    #        string = """
    # if(j0!=0):
    #        out0=j0
    #        out1=0
    #        out2=0
    #        out3=0
    # elif(j1!=0):
    #        out0=j0
    #        out1=j1
    #        out2=0
    #        out3=0
    # elif(j2!=0):
    #        out0=j0
    #        out1=j1
    #        out2=j2
    #        out3=0
    # else:
    #        out0=j0
    #        out1=j1
    #        out2=j2
    #        out3=j3
    # """
    #        tasklet = state.add_tasklet(
    #            mapLabel + "_map2",
    #            {"j0", "j1", "j2", "j3"},
    #            {"out0", "out1", "out2", "out3"},
    #            string,
    #        )
    #        mapEntry, mapExit = state.add_map(
    #            mapLabel + "_map2", dict(zip(mapParams, mapRange))
    #        )
    #        self.add_out_memlets(outputList * 4, mapExit, tasklet, newDims, newParams)
    #        self.add_in_memlets(tempList * 4, mapEntry, tasklet, newDims, newParams)

    def visit_ReluGrad(self, node):

        state = self.state
        inputList = []
        inputNodes = []
        outputList = []
        mapParams = []
        mapRange = []
        outputParams = []
        outputDims = []
        inputParams = []
        inputDims = []

        for inp in node.inputs:
            inputNode, params, dims = self.create_and_add_input_node(inp)
            inputList.append(inputNode.desc(self.graph))
            inputNodes.append(inputNode)
            inputParams.append(params)
            inputDims.append(dims)

        outputList = self.create_and_add_output_node(node)
        for out in node.outputs:
            dims = self.get_default_dims(out)
            params = self.get_default_params(out)
            outputParams.append(params)
            outputDims.append(dims)

        mapLabel = string_builder(node.type)
        mapParams = inputParams[0]
        mapRange = inputDims[0]

        mapEntry, mapExit = state.add_map(mapLabel,
                                          dict(zip(mapParams, mapRange)))
        tasklet = state.add_tasklet(
            mapLabel, {"j0", "j1"}, {"out"},
            "if (j1>0):\n\tout = j0\nelse:\n\tout = 0")
        self.add_out_memlets(outputList, mapExit, tasklet, outputDims,
                             outputParams)
        self.add_in_memlets(inputNodes, mapEntry, tasklet, inputDims,
                            inputParams)

    def visit_BiasAddGrad(self, node):

        state = self.state
        inputList = []
        inputNodes = []
        outputList = []
        mapParams = []
        mapRange = []
        outputParams = []
        outputDims = []
        inputParams = []
        inputDims = []

        for count, inp in enumerate(node.inputs):
            inputNode, params, dims = self.create_and_add_input_node(inp)
            inputList.append(inputNode.desc(self.graph))
            inputNodes.append(inputNode)
            inputParams.append(params)
            inputDims.append(dims)

        outputList = self.create_and_add_output_node(node)
        for out in node.outputs:
            outputParams.append([inputParams[0][-1]])
            outputDims.append([inputDims[0][-1]])

        mapLabel = string_builder(node.type)
        mapParams = inputParams[0]
        mapRange = inputDims[0]

        mapEntry, mapExit = state.add_map(mapLabel,
                                          dict(zip(mapParams, mapRange)))
        tasklet = state.add_tasklet(mapLabel, {"j0"}, {"out"}, "out = j0")
        self.reinitCR(outputList[0], outputParams, outputDims, "0")
        self.add_out_memlets(outputList, mapExit, tasklet, outputDims,
                             outputParams, "lambda a,b: a+b", 0)
        self.add_in_memlets(inputNodes, mapEntry, tasklet, inputDims,
                            inputParams)

    def visit_Conv2DBackpropInput(self, node):
        inputNodes = []
        mapParams = []
        outputParams = []
        mapRange = []
        outputDims = []
        inputParams = []
        inputDims = []
        strides = int(node.get_attr("strides")[1])
        state = self.state

        for count, inp in enumerate(node.inputs):
            if not count == 0:
                inputNode, _, dim = self.create_and_add_input_node(inp)
                inputNodes.append(inputNode)
                inputDims.append(dim)

        outputList = self.create_and_add_output_node(node)
        outputParams = [["i0", "i1", "i2", "i4"]]
        outputDims.append(self.get_default_dims(node.outputs[0]))

        ksize = int(node.inputs[1].shape[0])
        if str(node.get_attr("padding"))[2:-1] == "SAME":
            padding = int(strides * (int(node.inputs[2].shape[1]) - 1) +
                          ksize - int(outputList[0].desc(self.graph).shape[1]))
        else:
            padding = 0

        if padding > 0:
            # If padding is even (padding is on each side the same)
            if padding % 2 == 0:
                paddingUp = padding // 2
                paddingDown = padding // 2
            # If padding is uneven, we pad more on the bottom and on the right side
            # of an image (matching TensorFlow behavior)
            else:
                paddingUp = padding // 2
                paddingDown = paddingUp + 1
            paddedOutputDims = outputDims[0].copy()
            paddedOutputDims[1] += "+" + str(padding)
            paddedOutputDims[2] += "+" + str(padding)
            paddedOutput = state.add_transient(
                string_builder(node.outputs[0].name) + "_padded",
                [
                    paddedOutputDims[0][2:],
                    paddedOutputDims[1][2:],
                    paddedOutputDims[2][2:],
                    paddedOutputDims[3][2:],
                ],
                _tensortype(node.outputs[0]),
            )

        if strides > 1:
            # Dilate and pad the incoming gradients
            newShape = [
                node.inputs[2].shape[0],
                node.inputs[2].shape[1] + (node.inputs[2].shape[1] - 1) *
                (strides - 1) + 2 * (ksize - 1),
                node.inputs[2].shape[2] + (node.inputs[2].shape[2] - 1) *
                (strides - 1) + 2 * (ksize - 1),
                node.inputs[2].shape[3],
            ]
            if newShape[1] - ksize + 1 < node.outputs[0].shape[1]:
                newShape[1] = node.outputs[0].shape[1] + ksize - 1
                newShape[2] = node.outputs[0].shape[2] + ksize - 1
            expandedGrads = state.add_transient(
                string_builder(node.inputs[2].name) + "_bigger_strided",
                newShape,
                _tensortype(node.inputs[2]),
            )
            expandedGrads.setzero = True
            mapParams = self.get_default_params(node.inputs[2])
            mapRange = self.get_default_dims(node.inputs[2])
            mapLabel = string_builder(node.type) + "_grad_expansion"
            mapEntry, mapExit = state.add_map(mapLabel,
                                              dict(zip(mapParams, mapRange)))
            tasklet = self.state.add_tasklet(mapLabel, {"j0"}, {"out"},
                                             "out = j0")
            self.add_in_memlets([inputNodes[1]], mapEntry, tasklet, [mapRange],
                                [mapParams])
            expandedGradParams = [
                "i0",
                str(ksize - 1) + "+" + "i1*" + str(strides),
                str(ksize - 1) + "+" + "i2*" + str(strides),
                "i3",
            ]
            expandedGradDims = ["0:" + str(_shape) for _shape in newShape]
            self.add_out_memlets(
                [expandedGrads],
                mapExit,
                tasklet,
                [expandedGradDims],
                [expandedGradParams],
            )
            inputNodes[1] = expandedGrads
            inputDims[1] = expandedGradDims

        elif ksize > 1:
            newShape = [
                node.inputs[2].shape[0],
                node.inputs[2].shape[1] + 2 * (ksize - 1),
                node.inputs[2].shape[2] + 2 * (ksize - 1),
                node.inputs[2].shape[3],
            ]
            if newShape[1] - ksize + 1 < node.outputs[0].shape[1]:
                newShape[1] = node.outputs[0].shape[1] + ksize - 1
                newShape[2] = node.outputs[0].shape[2] + ksize - 1
            expandedGrads = state.add_transient(
                string_builder(node.inputs[2].name) + "_bigger",
                newShape,
                _tensortype(node.inputs[2]),
            )
            expandedGrads.setzero = True
            expanderMemlet = Memlet.simple(
                inputNodes[1],
                ",".join(inputDims[1]),
                other_subset_str=",".join([
                    inputDims[1][0],
                    str(ksize - 1) + ":" + str(ksize - 1) + "+" +
                    str(node.inputs[2].shape[1]),
                    str(ksize - 1) + ":" + str(ksize - 1) + "+" +
                    str(node.inputs[2].shape[2]),
                    inputDims[1][3],
                ]),
            )
            state.add_edge(inputNodes[1], None, expandedGrads, None,
                           expanderMemlet)
            expandedGradDims = ["0:" + str(_shape) for _shape in newShape]
            inputNodes[1] = expandedGrads
            inputDims[1] = expandedGradDims

        # Kernel params
        inputParams.append(
            ["-1-i5+" + str(ksize), "-1-i6+" + str(ksize), "i4", "i3"])

        # Gradient params
        inputParams.append(["i0", "i1" + "+i5", "i2" + "+i6", "i3"])

        mapLabel = string_builder(node.type)
        mapParams = ["i0", "i1", "i2", "i4"]
        mapParams2 = ["i5", "i6", "i3"]
        mapRange = (paddedOutputDims if padding > 0 else outputDims[0]
                    )  # gradient dimensions
        mapRange2 = inputDims[0][:-2] + [inputDims[0][-1]]  # Kernel dimensions
        mapEntry, mapExit = state.add_map(mapLabel + "_outer",
                                          dict(zip(mapParams, mapRange)))
        mapEntry2, mapExit2 = state.add_map(mapLabel + "_inner",
                                            dict(zip(mapParams2, mapRange2)))

        tasklet = state.add_tasklet(mapLabel, {"j0", "j1"}, {"out"},
                                    "out = j0 * j1")

        reduce_node = self.state.add_transient(
            mapLabel + "_wcr_avoid",
            [1],
            outputList[0].desc(self.graph).dtype,
            storage=dace.StorageType.Register,
        )
        reduce_node.setzero = True

        if padding > 0:
            self.add_out_memlets(
                [paddedOutput],
                mapExit,
                reduce_node,
                #mapExit2,
                [paddedOutputDims],
                outputParams,
            )
            nonpaddedsubset = paddedOutputDims.copy()
            nonpaddedsubset[1] = (
                str(paddingUp) + ":" +
                str(outputList[0].desc(self.graph).shape[1] + paddingUp))
            nonpaddedsubset[2] = (
                str(paddingUp) + ":" +
                str(outputList[0].desc(self.graph).shape[2] + paddingUp))
            self.state.add_edge(
                paddedOutput,
                None,
                outputList[0],
                None,
                Memlet.simple(
                    paddedOutput,
                    ",".join(nonpaddedsubset),
                    other_subset_str=",".join(outputDims[0]),
                ),
            )

        else:
            self.add_out_memlets(
                outputList,
                mapExit,
                reduce_node,
                #mapExit2,
                outputDims,
                outputParams,
            )

        self.add_in_memlets(inputNodes, mapEntry, mapEntry2, inputDims,
                            inputParams)
        for i, inp in enumerate(inputNodes):
            name = "j" + str(i)
            memlet = Memlet.simple(inp, ",".join(inputParams[i]))
            state.add_edge(mapEntry2, None, tasklet, name, memlet)

        memlet = Memlet.simple(
            reduce_node,
            #paddedOutput if padding > 0 else outputList[0],
            "0",
            wcr_str="lambda a,b: a+b",
        )
        state.add_edge(tasklet, "out", mapExit2, None, memlet)
        state.add_edge(mapExit2, None, reduce_node, None, memlet)

    def visit_Conv2DBackpropFilter(self, node):
        # convolve loss over input.
        # may need to dilate loss and may need to pad input (no correlation)

        state = self.state
        inputList = []
        inputNodes = []
        outputList = []
        outputParams = []
        outputDims = []
        inputParams = []
        inputDims = []
        strides = int(node.get_attr("strides")[1])
        # Input, filtersizes, out_backprop
        ksize = int(node.outputs[0].shape[0])
        if str(node.get_attr("padding"))[2:-1] == "SAME":
            padding = int(strides * (int(node.inputs[2].shape[1]) - 1) +
                          ksize - int(node.inputs[0].shape[1]))
        else:
            padding = 0

        for count, inp in enumerate(node.inputs):
            if count != 1:
                inputNode, _, dims = self.create_and_add_input_node(inp)
                inputList.append(inputNode.desc(self.graph))
                inputNodes.append(inputNode)
                inputDims.append(dims)
        inputParams.append(["i0", "i1+i5", "i2+i6", "i3"])
        inputParams.append(["i0", "i1", "i2", "i4"])

        # inputNodes looks like [input, out_backprop]

        if padding > 0:
            paddedInput, paddedDims = self.inputPadding(
                node,
                inputNodes[0],
                inputList[0],
                int(node.inputs[2].shape[1]),
                ksize,
                strides,
                inputDims[0],
            )
            inputNodes[0] = paddedInput
            inputDims[0] = paddedDims

        if strides > 1:
            # Dilate and the incoming gradients
            newShape = [
                node.inputs[2].shape[0],
                node.inputs[2].shape[1] + (node.inputs[2].shape[1] - 1) *
                (strides - 1),
                node.inputs[2].shape[2] + (node.inputs[2].shape[2] - 1) *
                (strides - 1),
                node.inputs[2].shape[3],
            ]
            expandedGrads = state.add_transient(
                string_builder(node.inputs[2].name) + "_bigger",
                newShape,
                _tensortype(node.inputs[2]),
            )
            expandedGrads.setzero = True
            mapParams = self.get_default_params(node.inputs[2])
            mapRange = self.get_default_dims(node.inputs[2])
            mapLabel = string_builder(node.type) + "_grad_expansion"
            mapEntry, mapExit = state.add_map(mapLabel,
                                              dict(zip(mapParams, mapRange)))
            tasklet = self.state.add_tasklet(mapLabel, {"j0"}, {"out"},
                                             "out = j0")
            self.add_in_memlets([inputNodes[1]], mapEntry, tasklet, [mapRange],
                                [mapParams])
            expandedGradParams = [
                "i0",
                "i1*" + str(strides),
                "i2*" + str(strides),
                "i3",
            ]
            expandedGradDims = ["0:" + str(_shape) for _shape in newShape]
            self.add_out_memlets(
                [expandedGrads],
                mapExit,
                tasklet,
                [expandedGradDims],
                [expandedGradParams],
            )
            inputNodes[1] = expandedGrads
            inputDims[1] = expandedGradDims

        outputList = self.create_and_add_output_node(node)
        for count, out in enumerate(node.outputs):
            params = ["i5", "i6", "i3", "i4"]
            dims = self.get_default_dims(out)
            outputParams.append(params)
            outputDims.append(dims)

        mapParams = outputParams[0]
        mapParams2 = inputParams[1][:-1]
        mapRange = outputDims[0]
        mapRange2 = inputDims[1][:-1]
        mapLabel = string_builder(node.type)
        mapEntry, mapExit = state.add_map(mapLabel + "_outer",
                                          dict(zip(mapParams, mapRange)))
        mapEntry2, mapExit2 = state.add_map(mapLabel + "_inner",
                                            dict(zip(mapParams2, mapRange2)))

        tasklet = state.add_tasklet(mapLabel, {"j0", "j1"}, {"out"},
                                    "out = j0*j1")

        reduce_node = self.state.add_transient(
            mapLabel + "_wcr_avoid",
            [1],
            outputList[0].desc(self.graph).dtype,
            storage=dace.StorageType.Register,
        )
        reduce_node.setzero = True

        self.add_out_memlets(
            outputList,
            mapExit,
            reduce_node,
            #mapExit2,
            outputDims,
            outputParams,
            #"lambda a,b: a+b",
            #0,
        )
        self.add_in_memlets(inputNodes, mapEntry, mapEntry2, inputDims,
                            inputParams)

        for i, inp in enumerate(inputNodes):
            name = "j" + str(i)
            memlet = Memlet.simple(inp, ",".join(inputParams[i]))
            state.add_edge(mapEntry2, None, tasklet, name, memlet)

        #for i, out in enumerate(outputList):
        memlet = Memlet.simple(
            reduce_node,
            #out,
            "0",
            wcr_str="lambda a,b: a+b",
        )
        state.add_edge(tasklet, "out", mapExit2, None, memlet)
        state.add_edge(mapExit2, None, reduce_node, None, memlet)

    def visit_SparseSoftmaxCrossEntropyWithLogits(self, node):

        state = self.state
        inputList = []
        inputNodes = []
        outputList = []
        inputParams = []
        inputDims = []

        for inp in node.inputs:
            inputNode, params, dims = self.create_and_add_input_node(inp)
            inputList.append(inputNode.desc(self.graph))
            inputNodes.append(inputNode)
            inputDims.append(dims)
            inputParams.append(params)

        for out in node.outputs:
            label = string_builder(out.name)
            try:
                outputNode = _find_node(state, label)
            except (LookupError):
                dtype = dace.typeclass(_tensortype(node))
                shape = dace.properties.ShapeProperty.from_string(
                    str(_tensorshape(out)))
                outputNode = state.add_transient(
                    label,
                    shape,
                    dtype,
                    lifetime=dtypes.AllocationLifetime.SDFG)
            outputList.append(outputNode)

        mapLabel = string_builder(node.type)
        mapParams = inputParams[0]
        mapRange = inputDims[0]

        # 1st map, get maximum in each batchsize dimension
        dtype = dace.typeclass(_tensortype(node))
        shape = dace.properties.ShapeProperty.from_string(
            str(inputList[1].shape))

        temp1Node = state.add_transient(
            mapLabel + "_max_tmp",
            shape,
            dtype,
            lifetime=dtypes.AllocationLifetime.SDFG)
        mapEntry, mapExit = state.add_map(
            mapLabel + "_max",
            dict(zip(mapParams, mapRange)),
            schedule=dace.ScheduleType.Sequential,
        )
        tasklet = state.add_tasklet(mapLabel + "_max", {"j0"}, {"out"},
                                    "out = j0")
        self.reinitCR(temp1Node, [inputParams[1]], [inputDims[1]],
                      "-999999999999")
        self.add_in_memlets([inputNodes[0]], mapEntry, tasklet, [inputDims[0]],
                            [inputParams[0]])
        self.add_out_memlets(
            [temp1Node],
            mapExit,
            tasklet,
            [inputDims[1]],
            [inputParams[1]],
            "lambda a,b: max(a,b)",
            -9999999999,
        )

        # 2nd map, calculate the denominator sum
        temp2Node = state.add_transient(
            mapLabel + "_denominator_tmp",
            shape,
            dtype,
            lifetime=dtypes.AllocationLifetime.SDFG)
        mapEntry, mapExit = state.add_map(
            mapLabel + "_denominator",
            dict(zip(mapParams, mapRange)),
            schedule=dace.ScheduleType.Sequential,
        )
        tasklet = state.add_tasklet(mapLabel + "_denominator", {"j0", "j1"},
                                    {"out"},
                                    "out = dace::math::exp(j0-j1);",
                                    language=dace.dtypes.Language.CPP)
        self.reinitCR(temp2Node, [inputParams[1]], [inputDims[1]], "0")
        inList = [inputNodes[0], temp1Node]
        self.add_in_memlets(inList, mapEntry, tasklet, inputDims, inputParams)
        self.add_out_memlets(
            [temp2Node],
            mapExit,
            tasklet,
            [inputDims[1]],
            [inputParams[1]],
            "lambda a,b: a+b",
            0,
        )

        # 3rd map, calculate the sofmax
        shape = dace.properties.ShapeProperty.from_string(
            str(inputList[0].shape))
        temp3Node = state.add_transient(
            mapLabel + "_softmax_tmp",
            shape,
            dtype,
            lifetime=dtypes.AllocationLifetime.SDFG)
        mapEntry, mapExit = state.add_map(mapLabel + "_softmax",
                                          dict(zip(mapParams, mapRange)))
        tasklet = state.add_tasklet(mapLabel + "_softmax", {"j0", "j1", "j2"},
                                    {"out"},
                                    "out = (dace::math::exp(j0-j1))/j2;",
                                    language=dace.dtypes.Language.CPP)
        inList = [inputNodes[0], temp1Node, temp2Node]
        paramsList = inputParams + [inputParams[1]]
        dimsList = inputDims + [inputDims[1]]
        self.add_in_memlets(inList, mapEntry, tasklet, dimsList, paramsList)
        self.add_out_memlets([temp3Node], mapExit, tasklet, [inputDims[0]],
                             [inputParams[0]])

        # 4th map, calculate the cross-entropy loss for an optional loss output
        # mapEntry, mapExit = state.add_map(
        #    mapLabel + "_loss",
        #    dict(zip(mapParams, mapRange)),
        #    schedule=dace.ScheduleType.Sequential,
        # )
        # tasklet = state.add_tasklet(
        #    mapLabel + "_loss",
        #    {"j0", "j1"},
        #    {"out"},
        #    "if (int(j1) == i1) {\n\tout=-(dace::math::log(j0));}\nelse{\n\tout=0;}",
        #    language=dace.dtypes.Language.CPP,
        # )
        # self.reinitCR(outputList[0], [inputParams[1]], [inputDims[1]], "0")
        # self.add_in_memlets(
        #    [temp3Node, inputNodes[1]], mapEntry, tasklet, inputDims, inputParams
        # )
        # self.add_out_memlets(
        #    [outputList[0]],
        #    mapExit,
        #    tasklet,
        #    [inputDims[1]],
        #    [inputParams[1]],
        #    "lambda a,b: a+b",
        #    0,
        # )

        # 5th map, gradient of the whole layer
        mapEntry, mapExit = state.add_map(mapLabel + "_gradient",
                                          dict(zip(mapParams, mapRange)))
        tasklet = state.add_tasklet(
            mapLabel + "_gradient",
            {"j0", "j1"},
            {"out"},
            "if(int(j1)==i1):\n\tout = j0-1\nelse:\n\tout = j0",
        )
        self.add_out_memlets([outputList[1]], mapExit, tasklet, [inputDims[0]],
                             [inputParams[0]])
        self.add_in_memlets([temp3Node, inputNodes[1]], mapEntry, tasklet,
                            inputDims, inputParams)

    def visit_Identity(self, node):

        state = self.state
        inputList = []
        inputNodes = []
        outputList = []
        inputParams = []
        inputDims = []

        # Create input node and its params
        for count, inp in enumerate(node.inputs):
            if count == 0:
                inputNode, params, dims = self.create_and_add_input_node(inp)
                inputList.append(inputNode.desc(self.graph))
                inputNodes.append(inputNode)
                inputParams.append(params)
                inputDims.append(dims)

        outputList = self.create_and_add_output_node(node)
        memlet = Memlet.simple(inputNodes[0], ",".join(inputDims[0]))
        state.add_edge(inputNodes[0], None, outputList[0], None, memlet)

    def visit_LRNGrad(self, node):

        inputList = []
        inputNodes = []
        outputList = []
        state = self.state

        alpha = str(node.get_attr("alpha"))
        beta = str(node.get_attr("beta"))
        bias = str(node.get_attr("bias"))
        depth_radius = str(node.get_attr("depth_radius"))

        for count, inp in enumerate(node.inputs):
            inputNode = self.create_and_add_input_node(inp)[0]
            inputList.append(inputNode.desc(self.graph))
            inputNodes.append(inputNode)
            if count == 0:
                shortDims = []
                shortAccesses = []
                for dim in inp.shape:
                    shortDims.append("0:" + str(dim))
                    shortAccesses.append(str(dim))
                longDims = []
                longDims = shortDims + ["0:" + depth_radius + "*2+1"]
                paddedDims = []
                paddedDims += shortDims
                paddedDims[-1] += "+" + depth_radius + "*2"

        label = string_builder(node.name)
        outputList = self.create_and_add_output_node(node)
        longParams = ["i0", "i1", "i2", "i3", "i4"]
        shortParams = ["i0", "i1", "i2", "i3"]
        copyParams = ["i0", "i1", "i2", "i3+" + depth_radius]
        normParams = ["i0", "i1", "i2", "i3+i4"]

        paddedShape = []
        paddedShape += shortAccesses
        paddedShape[-1] += "+" + depth_radius
        paddedInput = state.add_transient(
            label + "_paddedInput",
            paddedShape,
            dace.typeclass(_tensortype(node)),
            lifetime=dtypes.AllocationLifetime.SDFG,
        )
        mapEntry, mapExit = state.add_map(label + "_padding",
                                          dict(zip(shortParams, shortDims)))
        tasklet = state.add_tasklet(label + "_padding", {"j0"}, {"out"},
                                    "out=j0")
        self.add_in_memlets([inputNodes[2]], mapEntry, tasklet, [shortDims],
                            [shortParams])
        self.add_out_memlets([paddedInput], mapExit, tasklet, [paddedDims],
                             [copyParams])

        sqrsum = state.add_transient(label + "_Sqrsum",
                                     shortAccesses,
                                     _tensortype(node),
                                     lifetime=dtypes.AllocationLifetime.SDFG)
        mapEntry, mapExit = state.add_map(label + "_sqrsum",
                                          dict(zip(longParams, longDims)))
        tasklet = state.add_tasklet(label + "_sqrsum", {"j0"}, {"out"},
                                    "out=j0*j0")
        self.reinitCR(sqrsum, [shortParams], [shortDims], "0")
        self.add_in_memlets([paddedInput], mapEntry, tasklet, [paddedDims],
                            [normParams])
        self.add_out_memlets([sqrsum], mapExit, tasklet, [shortDims],
                             [shortParams], "lambda a,b: a+b", 0)

        label = string_builder(node.name)
        norm = state.add_transient(label + "_Norm",
                                   shortAccesses,
                                   _tensortype(node),
                                   lifetime=dtypes.AllocationLifetime.SDFG)
        mapEntry, mapExit = state.add_map(label + "_norm",
                                          dict(zip(shortParams, shortDims)))
        tasklet = state.add_tasklet(label + "_norm", {"j0"}, {"out"},
                                    "out=" + alpha + "*j0+" + bias)
        self.add_in_memlets([sqrsum], mapEntry, tasklet, [shortDims],
                            [shortParams])
        self.add_out_memlets([norm], mapExit, tasklet, [shortDims],
                             [shortParams])

        preOut = state.add_transient(label + "_preOut",
                                     shortAccesses,
                                     _tensortype(node),
                                     lifetime=dtypes.AllocationLifetime.SDFG)
        mapEntry, mapExit = state.add_map(label,
                                          dict(zip(longParams, longDims)))
        taskletCode = ("if (i4==" + depth_radius + "){\n out = pow(j2," +
                       beta + ")-2*" + alpha + "*" + beta +
                       "*j1*j0/j2;}\n else{\n out = -2*" + alpha + "*" + beta +
                       "*j1*j0/j2;}")
        tasklet = state.add_tasklet(label, {"j0", "j1", "j2"}, {"out"},
                                    taskletCode,
                                    language=dace.dtypes.Language.CPP)
        self.reinitCR(preOut, [shortParams], [shortDims], "0")
        inList = [inputNodes[1]]
        inList.append(paddedInput)
        inList.append(norm)
        self.add_in_memlets(
            inList,
            mapEntry,
            tasklet,
            [shortDims, paddedDims, shortDims],
            [shortParams, normParams, shortParams],
        )
        self.add_out_memlets([preOut], mapExit, tasklet, [shortDims],
                             [shortParams], "lambda a,b: a+b", 0)

        mapEntry, mapExit = state.add_map(label + "_out",
                                          dict(zip(shortParams, shortDims)))
        tasklet = state.add_tasklet(label + "_out", {"j0", "j1"}, {"out"},
                                    "out=j0*j1")
        self.add_in_memlets(
            [inputNodes[0], preOut],
            mapEntry,
            tasklet,
            [shortDims, shortDims],
            [shortParams, shortParams],
        )
        self.add_out_memlets(outputList, mapExit, tasklet, [shortDims],
                             [shortParams])

    def visit_LRN(self, node):

        inputList = []
        inputNodes = []
        outputList = []
        state = self.state
        alpha = str(node.get_attr("alpha"))
        beta = str(node.get_attr("beta"))
        bias = str(node.get_attr("bias"))
        depth_radius = str(node.get_attr("depth_radius"))

        for count, inp in enumerate(node.inputs):
            inputNode = self.create_and_add_input_node(inp)[0]
            inputList.append(inputNode.desc(self.graph))
            inputNodes.append(inputNode)
            if count == 0:
                shortDims = []
                shortAccesses = []
                for dim in inp.shape:
                    shortDims.append("0:" + str(dim))
                    shortAccesses.append(str(dim))
                longDims = []
                longDims = shortDims + ["0:" + depth_radius + "*2+1"]
                paddedDims = []
                paddedDims += shortDims
                paddedDims[-1] += "+" + depth_radius + "*2"

        label = string_builder(node.name)
        outputList = self.create_and_add_output_node(node)
        longParams = ["i0", "i1", "i2", "i3", "i4"]
        shortParams = ["i0", "i1", "i2", "i3"]
        copyParams = ["i0", "i1", "i2", "i3+" + depth_radius]
        normParams = ["i0", "i1", "i2", "i3+i4"]

        paddedShape = []
        paddedShape += shortAccesses
        paddedShape[-1] += "+" + depth_radius
        paddedInput = state.add_transient(
            label + "_paddedInput",
            paddedShape,
            dace.typeclass(_tensortype(node)),
            lifetime=dtypes.AllocationLifetime.SDFG,
        )
        mapEntry, mapExit = state.add_map(label + "_padding",
                                          dict(zip(shortParams, shortDims)))
        tasklet = state.add_tasklet(label + "_padding", {"j0"}, {"out"},
                                    "out=j0")
        self.add_in_memlets([inputNodes[0]], mapEntry, tasklet, [shortDims],
                            [shortParams])
        self.add_out_memlets([paddedInput], mapExit, tasklet, [paddedDims],
                             [copyParams])

        sqrsum = state.add_transient(label + "_Sqrsum",
                                     shortAccesses,
                                     _tensortype(node),
                                     lifetime=dtypes.AllocationLifetime.SDFG)
        mapEntry, mapExit = state.add_map(label + "_sqrsum",
                                          dict(zip(longParams, longDims)))
        tasklet = state.add_tasklet(label + "_sqrsum", {"j0"}, {"out"},
                                    "out=j0*j0")
        self.reinitCR(sqrsum, [shortParams], [shortDims], "0")
        self.add_in_memlets([paddedInput], mapEntry, tasklet, [paddedDims],
                            [normParams])
        self.add_out_memlets([sqrsum], mapExit, tasklet, [shortDims],
                             [shortParams], "lambda a,b: a+b", 0)

        mapEntry, mapExit = state.add_map(label,
                                          dict(zip(shortParams, shortDims)))
        tasklet = state.add_tasklet(
            string_builder(node.name), {"j0", "j1"}, {"out"},
            "out = j0/(pow(" + bias + "+" + alpha + "*j1," + beta + "));",
            language=dace.dtypes.Language.CPP)

        self.add_in_memlets(
            (inputNodes + [sqrsum]),
            mapEntry,
            tasklet,
            [shortDims, shortDims],
            [shortParams, shortParams],
        )
        self.add_out_memlets(outputList, mapExit, tasklet, [shortDims],
                             [shortParams])

    def visit_ArgMax(self, node):

        state = self.state
        inputList = []
        inputNodes = []

        for count, inp in enumerate(node.inputs):
            if count == 0:
                inputNode = self.create_and_add_input_node(inp)[0]
                inputList.append(inputNode.desc(self.graph))
                inputNodes.append(inputNode)

                inputAccesses = [[], []]
                inputDims = [[], []]
                inputParams = [[], []]
                for i, dim in enumerate(inp.shape):
                    if i == 0:
                        inputAccesses[1].append(str(dim))
                        inputParams[1].append("i" + str(i))
                        inputDims[1].append("0:" + str(dim))
                    inputAccesses[0].append(str(dim))
                    inputParams[0].append("i" + str(i))
                    inputDims[0].append("0:" + str(dim))

        outputList = self.create_and_add_output_node(node)

        mapLabel = string_builder(node.name)
        mapEntry, mapExit = state.add_map(
            mapLabel + "_max", dict(zip(inputParams[0], inputDims[0])))
        dtype = dace.typeclass(_tensortype(node))
        shape = dace.properties.ShapeProperty.from_string(",".join(
            inputAccesses[1]))
        temp1Node = state.add_transient(
            mapLabel + "_max_tmp",
            shape,
            dtype,
            lifetime=dtypes.AllocationLifetime.SDFG)

        tasklet = state.add_tasklet(mapLabel + "_max", {"j0"}, {"out"},
                                    "out = j0")
        self.reinitCR(temp1Node, [inputParams[1]], [inputDims[1]],
                      "-999999999999")
        self.add_in_memlets([inputNodes[0]], mapEntry, tasklet, [inputDims[0]],
                            [inputParams[0]])
        self.add_out_memlets(
            [temp1Node],
            mapExit,
            tasklet,
            [inputDims[1]],
            [inputParams[1]],
            "lambda a,b: max(a,b)",
            -999999999999,
        )

        mapEntry, mapExit = state.add_map(
            mapLabel + "_arg", dict(zip(inputParams[0], inputDims[0])))
        outputNode = outputList[0]
        tasklet = state.add_tasklet(mapLabel + "_map2", {"j0", "j1"}, {"out"},
                                    "if (j0==j1):\n\tout=i1")
        self.add_in_memlets([inputNodes[0], temp1Node], mapEntry, tasklet,
                            inputDims, inputParams)
        self.add_out_memlets([outputNode], mapExit, tasklet, [inputDims[1]],
                             [inputParams[1]])

    def visit_Cast(self, node):

        state = self.state
        inputList = []
        inputNodes = []
        outputList = []
        mapParams = []
        mapRange = []
        outputParams = []
        outputDims = []
        inputParams = []
        inputDims = []
        castType = None

        dtype = node.get_attr("DstT")
        if dtype.as_numpy_dtype == object:
            raise NotImplementedError("Type %s is not a valid numpy type" %
                                      str(dtype))
        castType = dace.typeclass(dtype.as_numpy_dtype).ctype

        for count, inp in enumerate(node.inputs):
            if count == 0:
                inputNode, params, dims = self.create_and_add_input_node(inp)
                inputList.append(inputNode.desc(self.graph))
                inputNodes.append(inputNode)
                inputParams.append(params)
                inputDims.append(dims)

        outputList = self.create_and_add_output_node(node)
        for out in node.outputs:
            params = self.get_default_params(out)
            dims = self.get_default_dims(out)
            outputParams.append(params)
            outputDims.append(dims)

        mapLabel = string_builder(node.type)
        mapParams = inputParams[0]
        mapRange = inputDims[0]
        mapEntry, mapExit = state.add_map(mapLabel,
                                          dict(zip(mapParams, mapRange)))
        tasklet = state.add_tasklet(mapLabel, {"j0"}, {"out"},
                                    "out = " + castType + "(j0)")
        self.add_in_memlets(inputNodes, mapEntry, tasklet, inputDims,
                            inputParams)
        self.add_out_memlets(outputList, mapExit, tasklet, outputDims,
                             outputParams)

    def visit_Print(self, node):
        inputList = []
        inputNodes = []
        outputList = []
        state = self.state
        mapParams = []
        mapRange = []
        outputParams = []
        outputDims = []
        inputParams = []
        inputDims = []

        for count, inp in enumerate(node.inputs):
            if count == 0:
                inputNode, params, dims = self.create_and_add_input_node(inp)
                inputList.append(inputNode.desc(self.graph))
                inputNodes.append(inputNode)
                inputParams.append(params)
                inputDims.append(dims)

        outputList = self.create_and_add_output_node(node)
        for out in node.outputs:
            params = self.get_default_params(out)
            dims = self.get_default_dims(out)
            outputParams.append(params)
            outputDims.append(dims)

        mapLabel = string_builder(node.type)
        mapParams = inputParams[0]
        mapRange = inputDims[0]
        mapEntry, mapExit = state.add_map(mapLabel,
                                          dict(zip(mapParams, mapRange)))

        ifClause = "if ("
        for param in mapParams:
            ifClause += param + "==1 and "

        ifClause = ifClause[:-4] + "):"
        taskletCode = ("out = j0\n" + ifClause + '\n\tprintf("' +
                       inputList[0].label + '")\n')
        taskletCode = 'out = j0\nif(True):\n\tprintf("%f\\n",out)'
        tasklet = state.add_tasklet(mapLabel, {"j0"}, {"out"}, taskletCode)
        self.add_out_memlets(outputList, mapExit, tasklet, outputDims,
                             outputParams)
        self.add_in_memlets(inputNodes, mapEntry, tasklet, inputDims,
                            inputParams)

    def visit_Softmax(self, node):

        inputList = []
        inputNodes = []
        state = self.state

        for inp in node.inputs:
            inputNode = self.create_and_add_input_node(inp)[0]
            inputList.append(inputNode.desc(self.graph))
            inputNodes.append(inputNode)

        outputList = self.create_and_add_output_node(node)

        inputDims = [[], []]
        inputParams = [[], []]

        for i, dim in enumerate(inp.shape):
            if i == 0:
                inputParams[1].append("i" + str(i))
                inputDims[1].append("0:" + str(dim))
            inputParams[0].append("i" + str(i))
            inputDims[0].append("0:" + str(dim))

        mapLabel = string_builder(node.name)
        mapEntry, mapExit = state.add_map(
            mapLabel + "_map1", dict(zip(inputParams[0], inputDims[0])))
        mapParams = inputParams[0]
        mapRange = inputDims[0]

        # 1st map, get maximum in each batchsize dimension
        dtype = dace.typeclass(_tensortype(node))
        shape = dace.properties.ShapeProperty.from_string(
            str(node.inputs[0].shape.dims[0]))
        temp1Node = state.add_transient(
            mapLabel + "_max_tmp",
            shape,
            dtype,
            lifetime=dtypes.AllocationLifetime.SDFG)
        mapEntry, mapExit = state.add_map(mapLabel + "_max",
                                          dict(zip(mapParams, mapRange)))
        tasklet = state.add_tasklet(mapLabel + "_max", {"j0"}, {"out"},
                                    "out = j0")
        self.reinitCR(temp1Node, [inputParams[1]], [inputDims[1]],
                      "-999999999999")
        self.add_in_memlets([inputNodes[0]], mapEntry, tasklet, [inputDims[0]],
                            [inputParams[0]])
        self.add_out_memlets(
            [temp1Node],
            mapExit,
            tasklet,
            [inputDims[1]],
            [inputParams[1]],
            "lambda a,b: max(a,b)",
            -999999999999,
        )

        # 2nd map, calculate the denominator sum
        temp2Node = state.add_transient(
            mapLabel + "_denominator_tmp",
            shape,
            dtype,
            lifetime=dtypes.AllocationLifetime.SDFG)
        mapEntry, mapExit = state.add_map(mapLabel + "_denominator",
                                          dict(zip(mapParams, mapRange)))
        tasklet = state.add_tasklet(mapLabel + "_denominator", {"j0", "j1"},
                                    {"out"},
                                    "out = dace::math::exp(j0-j1);",
                                    language=dace.dtypes.Language.CPP)
        self.reinitCR(temp2Node, [inputParams[1]], [inputDims[1]], "0")
        inList = [inputNodes[0], temp1Node]
        self.add_in_memlets(inList, mapEntry, tasklet, inputDims, inputParams)
        self.add_out_memlets(
            [temp2Node],
            mapExit,
            tasklet,
            [inputDims[1]],
            [inputParams[1]],
            "lambda a,b: a+b",
            0,
        )

        # 3rd map, calculate the sofmax
        mapEntry, mapExit = state.add_map(mapLabel + "_softmax",
                                          dict(zip(mapParams, mapRange)))
        tasklet = state.add_tasklet(mapLabel + "_softmax", {"j0", "j1", "out"},
                                    {"out"},
                                    "out = (dace::math::exp(j0-j1))/j2;",
                                    language=dace.dtypes.Language.CPP)
        inList = [inputList[0], temp1Node, temp2Node]
        paramsList = inputParams + [inputParams[1]]
        dimsList = inputDims + [inputDims[1]]
        self.add_in_memlets(inList, mapEntry, tasklet, dimsList, paramsList)
        self.add_out_memlets(outputList, mapExit, tasklet, [inputDims[0]],
                             [inputParams[0]])

    def visit_AddN(self, node):
        inputNodes = []
        inputParams = []
        inputDims = []
        for count, inp in enumerate(node.inputs):
            inpNode, params, dims = self.create_and_add_input_node(inp)
            inputNodes.append(inpNode)
            inputParams.append(params)
            inputDims.append(dims)

        outputList = self.create_and_add_output_node(node)
        outputParams = self.get_default_params(node.outputs[0])
        outputDims = self.get_default_dims(node.outputs[0])
        jays = ["j" + str(index) for index in range(len(inputNodes))]
        tasklet, mapEntry, mapExit = self.state.add_mapped_tasklet(
            string_builder(node.type),
            dict(zip(inputParams[0], inputDims[0])),
            dict(
                zip(
                    jays,
                    [
                        Memlet.simple(inode, ",".join(params))
                        for inode, params in zip(inputNodes, inputParams)
                    ],
                )),
            "out = " + "+".join(jays),
            dict(out=Memlet.simple(outputList[0], ",".join(outputParams))),
        )
        for inp, dim in zip(inputNodes, inputDims):
            self.state.add_edge(inp, None, mapEntry, None,
                                Memlet.simple(inp, ",".join(dim)))
        self.state.add_edge(
            mapExit,
            None,
            outputList[0],
            None,
            Memlet.simple(outputList[0], ",".join(outputDims)),
        )

    def add_in_memlets(self,
                       inputList,
                       otherNode,
                       tasklet,
                       inputDims,
                       inputParams,
                       identifier="j"):
        """ Convenience function that adds two memlets for each input of the 
            node: external and internal to a given map.
            :param inputList: list of inputNodes (DaCe access node)
            :param otherNode: DaCe node (mostly map_entry)
            :param tasklet: Normally a tasklet node, but it can also be another
                            mapEntry, for example map in map.
            :param inputDims: List of list of strings dimension of the
                              respective input. Example:
                              [["0:5","0:7"],["0:2","0:4"]]  
            :param inputParams: List of list of strings params of respective
                                input. Example: [["i0","i1"],["i2","i3"]]
            :param identifier: This will be used as the base identifier of the
                                input connector to the tasklet. Default is 'j'  
        """
        state = self.state
        connected_nodes = set()
        for i, inp in enumerate(inputList):
            assert isinstance(inputDims[i], list)
            if inp.data not in connected_nodes:
                outerMemlet = Memlet.simple(inp, ",".join(inputDims[i]))
                state.add_edge(inp, None, otherNode, None, outerMemlet)
                connected_nodes.add(inp.data)
            name = identifier + str(i)
            innerMemlet = Memlet.simple(inp, ",".join(inputParams[i]))

            if isinstance(tasklet, (Tasklet, NestedSDFG)):
                state.add_edge(otherNode, None, tasklet, name, innerMemlet)
            else:
                state.add_edge(otherNode, None, tasklet, None, innerMemlet)

    def add_out_memlets(
        self,
        outputList,
        otherNode,
        tasklet,
        outputDims,
        outputParams,
        wcr=None,
        wcr_identity=None,
        identifier="out",
        wcr_conflict=True,
    ):
        """ Convenience function that adds two memlets for each output of the 
            node: external and internal to a given map.
            :param outputList: list of outputNodes (DaCe access node)
            :param otherNode: DaCe node (mostly map_entry)
            :param tasklet: Normally a tasklet node, but it can also be another
                            mapEntry, for example map in map.
            :param outputDims: List of list of strings dimension of the
                               respective output. Example:
                               [["0:5","0:7"],["0:2","0:4"]]  
            :param outputParams: List of list of strings params of respective
                                 output. Example: [["i0","i1"],["i2","i3"]]  
            :param wcr: (optional) Write-conflict resolution function (as
                        string).
            :param wcr_identity: (optional) Identity element for write-conflict
                                 resolution. Will be appended to init state.
            :param identifier: This is the base identifier for the out connector
                                of the tasklet. Default value is "out". If there are
                                multiple out connectors, each is numbered from zero.
            :param wcr_conflict: (optional) If False, specifies that this
                                 write-conflict resolution does not incur an
                                 atomic operation.
        """

        connected_nodes = set()

        state = self.state
        for i, out in enumerate(outputList):
            assert isinstance(outputDims[i], list)
            if len(outputList) > 1:
                name = identifier + str(i)
            else:
                name = identifier

            if out.data not in connected_nodes:
                if wcr_identity is not None:
                    self.add_init(out.data, wcr_identity)
                outerMemlet = Memlet.simple(
                    out,
                    ",".join(outputDims[i]),
                    wcr_str=wcr,
                    wcr_conflict=wcr_conflict,
                )
                state.add_edge(otherNode, None, out, None, outerMemlet)
                connected_nodes.add(out.data)
            innerMemlet = Memlet.simple(
                out,
                ",".join(outputParams[i]),
                wcr_str=wcr,
                wcr_conflict=wcr_conflict,
            )

            if isinstance(tasklet, (Tasklet, NestedSDFG)):
                state.add_edge(tasklet, name, otherNode, None, innerMemlet)
            else:
                state.add_edge(tasklet, None, otherNode, None, innerMemlet)

    def create_and_add_input_node(self, inp):
        """ Creates a DaCe access node for each input of `inp`, adds it to the 
            state, and returns it.
            If the node already exists, returns the pre-existing node.
            :param inp: tf.Operation
            :return: A 3-tuple of (input DaCe access node,
                                   list of parameter strings,
                                   list of dimension strings).
        """

        state = self.state
        # Get DaCe name of the operation
        label = string_builder(inp.name)
        if "?" in str(_tensorshape(inp)):
            raise ValueError  # ("Invalid shape for tensor %s" % label)
        # Try to find node in DaCe graph
        try:
            # If successful, use the existing node
            inputNode = _find_node(state, label)
        except (LookupError):
            # Get type and shape of the input tensor
            try:
                dtype = dace.typeclass(_tensortype(inp))
            except TypeError:
                raise TypeError
            shape = dace.properties.ShapeProperty.from_string(
                str(_tensorshape(inp)))
            # Create and add array, default is transient allocated in the
            # beginning of the SDFG
            inputNode = state.add_transient(
                name=label,
                shape=shape,
                dtype=dtype,
                lifetime=dtypes.AllocationLifetime.SDFG)

        params = self.get_default_params(inp)
        dims = self.get_default_dims(inp)

        return inputNode, params, dims

    def create_and_add_output_node(self, node):
        """ Creates a DaCe access node for each output of `node`, adds it to 
            the state, and returns it.
            If the node already exists, returns the pre-existing node.
            :param node: tf.Operation
            :return: List of DaCe access node.
        """
        outputList = []
        state = self.state
        for count, out in enumerate(node.outputs):
            label = string_builder(out.name)
            if "?" in str(_tensorshape(out)):
                raise ValueError("Invalid shape {} for tensor {}".format(
                    _tensorshape(out), label))
            # Iterate over all output nodes
            # Try to find node in DaCe graph
            try:
                # If successful, use the existing node
                outputNode = _find_node(state, label)
            except (LookupError):
                # Get type and shape of the tensor
                dtype = dace.typeclass(_tensortype(out))
                shape = dace.properties.ShapeProperty.from_string(
                    str(_tensorshape(out)))
                outputNode = state.add_transient(
                    label,
                    shape,
                    dtype,
                    lifetime=dtypes.AllocationLifetime.SDFG)
            outputList.append(outputNode)
        return outputList

    def add_init(self, arrname: str, value: Any):
        """ Adds an initialization map for a tensor in the init state.
            :param arrname: The tensor name to initialize.
            :param dims: The range (as a string) to use for initialization.
            :param value: A value to set it to (converted to C++ string).
        """
        state: dace.SDFGState = self.reinitState
        data = self.graph.arrays[arrname]

        if isinstance(data, Scalar):
            state.add_mapped_tasklet('reinit_%s' % arrname,
                                     [('unused', '0:1')], {},
                                     'out = %s' % value,
                                     {'out': dace.Memlet.simple(arrname, '0')},
                                     external_edges=True)
        else:
            state.add_mapped_tasklet(
                'reinit_%s' % arrname, [('o%d' % i, '0:%s' % symstr(shp))
                                        for i, shp in enumerate(data.shape)],
                {},
                'out = %s' % value, {
                    'out':
                    dace.Memlet.simple(
                        arrname, ','.join('o%d' % i
                                          for i in range(len(data.shape))))
                },
                external_edges=True)

    def reinitCR(self, inp: dace.nodes.AccessNode, params, dims, identity):
        """ Adds a reinitialization map to a `reinit` state, setting inputs
            to their initial values. Only used in training mode.
            :param inp: DaCe access node.
            :param params: List of string parameters to `inp`.
            :param dims: List of strings dimensions of `inp`.
            :param identity: Identity value of the CR node (as a string).
        """
        return self.add_init(inp.data, identity)

    def inputPadding(self, node, inpnode, inp, outputSize, kernelSize, strides,
                     inputDims):
        """ Zero-pads the input to fit the outputSize.
            WARNING: This function assumes the height and width of the output is the
            same (which is reasonable for deep learning).
            :param node: tf.Operation
            :param inpnode: DaCe access node to pad
            :param inp: input node descriptor
            :param outputSize: Output size. (int like)
            :param kernelSize: Kernel size.
            :param strides: Strides.
            :param inputDims: List of strings (e.g.["0:N","0:M"]).
            :return: A 2-tuple (output DaCe access node with padded input,
                                list of dimension strings of the padded data).
        """
        state = self.state
        paddingUp = 0
        paddingDown = 0
        label = inpnode.label
        inputSize = inp.shape[1]
        # Calculate padding according to paper
        padding = strides * (outputSize - 1) + kernelSize - inputSize
        # If padding is even (padding is on each side the same)
        if padding % 2 == 0:
            paddingUp = padding // 2
            paddingDown = padding // 2
        # If padding is uneven, we pad more on the bottom and on the right side
        # of an image (matching TensorFlow behavior)
        else:
            paddingUp = padding // 2
            paddingDown = paddingUp + 1

        # Set up the different padding dimensions, accesses and params.
        outputDims = inputDims.copy()
        outputDims[1] = str(paddingUp) + ":" + str(
            inp.shape[1]) + "+" + str(paddingUp)
        outputDims[2] = str(paddingUp) + ":" + str(
            inp.shape[2]) + "+" + str(paddingUp)
        padMemlet = Memlet.simple(inpnode,
                                  ",".join(inputDims),
                                  other_subset_str=",".join(outputDims))
        outputAccesses = list(map(str, list(inp.shape)))
        outputAccesses[1] += "+" + str(paddingUp) + "+" + str(paddingDown)
        outputAccesses[2] += "+" + str(paddingUp) + "+" + str(paddingDown)
        outputDims = []
        inputParams = []
        for i, dim in enumerate(outputAccesses):
            inputParams.append("i" + str(i))
            outputDims.append("0:" + dim)

        outputParams = inputParams.copy()
        outputParams[1] += "+" + str(paddingUp)
        outputParams[2] += "+" + str(paddingUp)

        # Add the padded input to the graph, set it to zero, and add the map.
        shape = dace.properties.ShapeProperty.from_string(
            ",".join(outputAccesses))
        output = state.add_transient(label + "_padded",
                                     shape=shape,
                                     dtype=inp.dtype,
                                     lifetime=dtypes.AllocationLifetime.SDFG)
        output.setzero = True

        # mapParams = inputParams
        # mapRange = inputDims
        # mapLabel = string_builder(node.type)
        # mapEntry, mapExit = state.add_map(mapLabel,
        #                                 dict(zip(mapParams, mapRange)))
        # tasklet = state.add_tasklet(mapLabel, {"j0"}, {"out"}, "out = j0")
        self.state.add_edge(inpnode, None, output, None, padMemlet)
        # self.add_in_memlets([inpnode], mapEntry, tasklet, [inputDims],
        #                   [inputParams])
        # self.add_out_memlets([output], mapExit, tasklet, [outputDims],
        #                    [outputParams])
        return output, outputDims

    def get_default_params(self, tensor, start=0, identifier="i"):
        """ Returns the default parameters of a tensor starting at `start`,
            e.g., ["i0","i1",...].
            :param tensor: tf.Tensor.
            :param start: Starting position for the iteration.
            :param identifier: The base identifier for the parameters. Default is 'i'
            :return: List of parameters as strings ["i0",i"1",...].
        """
        params = []
        shape = _tensorshape(tensor)
        if shape == 1:
            shape = [1]
        for i, dim in enumerate(shape, start):
            params.append(identifier + str(i))
        return params

    def get_default_dims(self, tensor):
        """ Returns the default dimensions of a tensor e.g., ["0:N","0:M"]
            :param tensor: tf.Tensor.
            :return: List of dimensions as strings ["0:N","0:M"]
        """
        dims = []
        shape = _tensorshape(tensor)
        if shape == 1:
            shape = [1]
        for dim in shape:
            dims.append("0:" + str(dim))
        return dims<|MERGE_RESOLUTION|>--- conflicted
+++ resolved
@@ -431,97 +431,18 @@
             for node in total_nodes
         ]
 
-        # Initialize a new SDFG
-        self.graph = SDFG(name)
-        self.graph.propagate = False
-        self.state = SDFGState("s0", self.graph)
-        self.graph.add_node(self.state)
-        self.visitedNodes.clear()
-        ############################
-
-<<<<<<< HEAD
-        ops = [
-            node if isinstance(node, tf.Operation) else node.op
-            for node in total_nodes
-        ]
-        self.kill = False
-        self.visit_backwards(ops)
-        if self.kill:
-            raise NotImplementedError("Nodes listed above are not implemented")
-        ############################
-
-        # Remove orphan nodes and register node types
-        node_types = {}
-        for state in self.graph.nodes():
-            for node in state.nodes():
-                if state.in_degree(node) + state.out_degree(node) == 0:
-                    state.remove_node(node)
-                    if node.label in self.constDict:
-                        del self.constDict[node.label]
-                elif isinstance(node, dace.graph.nodes.AccessNode):
-                    node_types[node.data] = node.desc(self.graph).dtype.type
-        self.graph._arg_types.update(self.callbackTypeDict)
-        self.graph.fill_scope_connectors()
-        ############################
-        # Set up arguments
-        sdfg_args = {}
-        sdfg_args.update(self.constDict)
-        sdfg_args.update(self.varDict)
-        sdfg_args.update(self.inpDict)
-        sdfg_args.update(self.initDict)
-        # Set scalar arguments to appropriate arrays of size 1
-        sdfg_args.update({
-            k:
-            (v if isinstance(v, np.ndarray) else np.array(v,
-                                                          dtype=node_types[k]))
-            for k, v in sdfg_args.items()
-        })
-
-        ############################
-        # Create output numpy arrays
-        outputs = {
-            name: np.zeros(_tensorshape(node), dtype=_tensortype(node))
-            for node, name in zip(total_nodes, total_output_names)
-            if name is not None and name not in sdfg_args
-        }
-        outputs.update(
-            {k: v
-             for k, v in sdfg_args.items() if k in total_output_names})
-        sdfg_args.update(outputs)
-        ############################
-        # Mark outputs as non-transients
-        for output in outputs:
-            self.graph.arrays[output].transient = False
-        ############################
-        # Compile the SDFG
-        if gpu:
-            #    self.graph.apply_gpu_transformations()
-            for aname, array in self.graph.arrays.items():
-                if array is None:
-                    continue
-                if array.storage in [
-                        dace.StorageType.Default,
-                        dace.StorageType.CPU_Heap,
-                ]:
-                    array.storage = dace.StorageType.CPU_Pinned
-
-            # Modify sdfg_args
-            # import numba.cuda
-
-            # for aname, arg in sdfg_args.items():
-            #    if isinstance(arg, np.ndarray):
-            #        sdfg_args[aname] = numba.cuda.pinned_array(
-            #            arg.shape, dtype=arg.dtype, strides=arg.strides
-            #        )
-            #        sdfg_args[aname][:] = arg
-
-        if patterns and len(patterns) > 0:
-            self.graph.apply_transformations(patterns,
-                                             validate=validate,
-                                             strict=strict)
-        compiled_sdfg = self.graph.compile(optimizer=False)
-        sdfg_args.update(self.callbackFunctionDict)
-=======
+        if Config.get_bool("compiler", "use_cache"):
+            sdfg_filename = os.path.join(".dacecache", name, "program.sdfg")
+            sdfg_args_filename = os.path.join(".dacecache", name,
+                                              "sdfg_args.pickle")
+            assert os.path.isfile(sdfg_filename)
+            self.graph = SDFG.from_file(sdfg_filename)
+            handle = open(sdfg_args_filename, "rb")
+            sdfg_args = pickle.load(handle)
+            compiled_sdfg = self.graph.compile(optimizer=False)
+            ############################
+            # Create output numpy arrays
+
             outputs = {
                 name: np.zeros(_tensorshape(node), dtype=_tensortype(node))
                 for node, name in zip(total_nodes, total_output_names)
@@ -630,7 +551,6 @@
                                                  strict=strict)
             compiled_sdfg = self.graph.compile(optimizer=False)
             sdfg_args.update(self.callbackFunctionDict)
->>>>>>> 2fcf0a3f
 
         ############################
         # Create the function that invokes the SDFG

--- conflicted
+++ resolved
@@ -148,9 +148,6 @@
         `dace.graph.nodes` for a full list of available node types); edges in the multigraph represent data movement using memlets, as described in the `Memlet` class documentation.
     """
 
-<<<<<<< HEAD
-    def __init__(self, name: str, propagate: bool = True, parent=None):
-=======
     name = Property(dtype=str, desc="The name of the sdfg")
     #arg_types = Property(dtype=dict, default={}, desc="Formal parameter list")
     arg_types = OrderedDictProperty(default={}, desc="Formal parameter list")
@@ -171,11 +168,10 @@
 
     def __init__(self,
                  name: str,
-                 arg_types: Dict[str, dt.Data] = collections.OrderedDict(),
-                 constants: Dict[str, Any] = {},
+                 arg_types: Dict[str, dt.Data] = None,
+                 constants: Dict[str, Any] = None,
                  propagate: bool = True,
                  parent=None):
->>>>>>> 49061939
         """ Constructs a new SDFG.
             @param name: Name for the SDFG (also used as the filename for
                          the compiled shared library).
@@ -188,22 +184,18 @@
             @param parent: The parent SDFG or SDFG state (for nested SDFGs).
         """
         super(SDFG, self).__init__()
-        self.name = name
+        self._name = name
         if name is not None and not validate_name(name):
             raise InvalidSDFGError('Invalid SDFG name "%s"' % name, self, None)
 
-<<<<<<< HEAD
-        self._constants = {}  # type: Dict[str, Any]
-=======
         #if not isinstance(arg_types, collections.OrderedDict):
         #    raise TypeError
 
         #self._arg_types = arg_types  # OrderedDict(str, typeclass)
         #self._constants = constants  # type: Dict[str, Any]
-        self.arg_types = arg_types
-        self.constants_prop = constants
-
->>>>>>> 49061939
+        self.arg_types = arg_types or collections.OrderedDict()
+        self.constants_prop = constants or {}
+
         self._propagate = propagate
         self._parent = parent
         self._symbols = {}  # type: Dict[str, dtypes.typeclass]
@@ -218,6 +210,9 @@
         self.init_code = ''
         self.exit_code = ''
 
+        # Counter to make it easy to create temp transients
+        self._temp_transients = 0
+
     def toJSON(self):
         import json
         tmp = super(SDFG, self).toJSON()
@@ -372,7 +367,7 @@
         """ Sets C++ code that will be generated in a global scope on the frame-code generated file. """
         self.global_code = {
             'code_or_block': cpp_code,
-            'language': dace.types.Language.CPP
+            'language': dace.dtypes.Language.CPP
         }
 
     #@property
@@ -384,7 +379,7 @@
         """ Sets C++ code, generated in the `__dapp_init` function. """
         self.init_code = {
             'code_or_block': cpp_code,
-            'language': dace.types.Language.CPP
+            'language': dace.dtypes.Language.CPP
         }
 
     #@property
@@ -396,7 +391,7 @@
         """ Sets C++ code, generated in the `__dapp_exit` function. """
         self.exit_code = {
             'code_or_block': cpp_code,
-            'language': dace.types.Language.CPP
+            'language': dace.dtypes.Language.CPP
         }
 
     def has_instrumented_parent(self):
@@ -450,7 +445,6 @@
         #self.language = lang
         self.sourcecode = {'code_or_block': code, 'language': lang}
 
-<<<<<<< HEAD
     @property
     def name(self):
         """ The name of this SDFG. """
@@ -460,12 +454,6 @@
             fullname = "{}_{}".format(parent.name, fullname)
             parent = parent.parent
         return fullname
-=======
-    #@property
-    #def name(self):
-    #    """ The name of this SDFG. """
-    #    return self._name
->>>>>>> 49061939
 
     @property
     def label(self):
@@ -473,13 +461,10 @@
         #return self._name
         return self.name
 
-<<<<<<< HEAD
-=======
     #@property
     #def arg_types(self):
     #    return self._arg_types
 
->>>>>>> 49061939
     @property
     def constants(self):
         """ A dictionary of compile-time constants defined in this SDFG. """
@@ -686,16 +671,12 @@
 
         # Call recursively on parents
         if self.parent is not None:
-<<<<<<< HEAD
-            symbols.update(self._parent_sdfg.symbols_defined_at(self))
-=======
             # Find parent Nested SDFG node
             parent_node = next(
                 n for n in self.parent.nodes()
                 if isinstance(n, nd.NestedSDFG) and n.sdfg.name == self.name)
             symbols.update(
                 self._parent_sdfg.symbols_defined_at(parent_node, self.parent))
->>>>>>> 49061939
 
         symbols.update(self.constants)
 
@@ -1125,27 +1106,12 @@
         self.add_node(state, is_start_state=is_start_state)
         return state
 
-<<<<<<< HEAD
-    def add_array(self,
-                  name: str,
-                  shape,
-                  dtype,
-                  storage=dtypes.StorageType.Default,
-                  materialize_func=None,
-                  transient=False,
-                  strides=None,
-                  offset=None,
-                  toplevel=False,
-                  debuginfo=None,
-                  allow_conflicts=False,
-                  access_order=None):
-=======
     def add_array(
             self,
             name: str,
             shape,
             dtype,
-            storage=types.StorageType.Default,
+            storage=dtypes.StorageType.Default,
             materialize_func=None,
             transient=False,
             strides=None,
@@ -1155,7 +1121,6 @@
             allow_conflicts=False,
             access_order=None,
     ):
->>>>>>> 49061939
         """ Adds an array to the SDFG data descriptor store. """
 
         if not isinstance(name, str):
@@ -1196,20 +1161,6 @@
         self._arrays[name] = desc
         return desc
 
-<<<<<<< HEAD
-    def add_stream(self,
-                   name: str,
-                   dtype,
-                   veclen=1,
-                   buffer_size=1,
-                   shape=(1, ),
-                   storage=dtypes.StorageType.Default,
-                   transient=False,
-                   strides=None,
-                   offset=None,
-                   toplevel=False,
-                   debuginfo=None):
-=======
     def add_stream(
             self,
             name: str,
@@ -1217,14 +1168,13 @@
             veclen=1,
             buffer_size=1,
             shape=(1, ),
-            storage=types.StorageType.Default,
+            storage=dtypes.StorageType.Default,
             transient=False,
             strides=None,
             offset=None,
             toplevel=False,
             debuginfo=None,
     ):
->>>>>>> 49061939
         """ Adds a stream to the SDFG data descriptor store. """
         if not isinstance(name, str):
             raise TypeError(
@@ -1254,25 +1204,15 @@
         self._arrays[name] = desc
         return desc
 
-<<<<<<< HEAD
-    def add_scalar(self,
-                   name: str,
-                   dtype,
-                   storage=dtypes.StorageType.Default,
-                   transient=False,
-                   toplevel=False,
-                   debuginfo=None):
-=======
     def add_scalar(
             self,
             name: str,
             dtype,
-            storage=types.StorageType.Default,
+            storage=dtypes.StorageType.Default,
             transient=False,
             toplevel=False,
             debuginfo=None,
     ):
->>>>>>> 49061939
         """ Adds a scalar to the SDFG data descriptor store. """
         if not isinstance(name, str):
             raise TypeError(
@@ -1296,26 +1236,12 @@
         self._arrays[name] = desc
         return desc
 
-<<<<<<< HEAD
-    def add_transient(self,
-                      name,
-                      shape,
-                      dtype,
-                      storage=dtypes.StorageType.Default,
-                      materialize_func=None,
-                      strides=None,
-                      offset=None,
-                      toplevel=False,
-                      debuginfo=None,
-                      allow_conflicts=False,
-                      access_order=None):
-=======
     def add_transient(
             self,
             name,
             shape,
             dtype,
-            storage=types.StorageType.Default,
+            storage=dtypes.StorageType.Default,
             materialize_func=None,
             strides=None,
             offset=None,
@@ -1324,7 +1250,6 @@
             allow_conflicts=False,
             access_order=None,
     ):
->>>>>>> 49061939
         """ Convenience function to add a transient array to the data
             descriptor store. """
         return self.add_array(
@@ -1462,11 +1387,7 @@
             cond_ast = CodeProperty.from_string(condition_expr,
                                                 dtypes.Language.Python)
         else:
-<<<<<<< HEAD
             cond_ast = CodeProperty.from_string('True', dtypes.Language.Python)
-=======
-            cond_ast = CodeProperty.from_string("True", types.Language.Python)
->>>>>>> 49061939
         self.add_edge(guard, loop_state, ed.InterstateEdge(cond_ast))
         self.add_edge(guard, after_state,
                       ed.InterstateEdge(negate_expr(cond_ast)))
@@ -1683,67 +1604,7 @@
 
         # Verify passed arguments (unless disabled by the user)
         if dace.config.Config.get_bool("execution", "general", "check_args"):
-<<<<<<< HEAD
             self.argument_typecheck(args, kwargs)
-=======
-            expected_args = self.arglist()
-            num_args_passed = len(args) + len(kwargs)
-            num_args_expected = len(expected_args)
-            if num_args_passed < num_args_expected:
-                expected_kwargs = list(expected_args.keys())[len(args):]
-                missing_args = [k for k in expected_kwargs if k not in kwargs]
-                raise RuntimeError("Missing arguments to SDFG: '%s'" %
-                                   (", ".join(missing_args)))
-            elif num_args_passed > num_args_expected:
-                unnecessary_args = []
-                extra_args = len(args) - len(expected_args)
-                if extra_args > 0:
-                    unnecessary_args.extend(
-                        "Argument #%d" % (i + len(expected_args) + 1)
-                        for i in range(extra_args))
-                    unnecessary_args.extend(kwargs.keys())
-                else:
-                    unnecessary_args = [
-                        k for k in kwargs.keys() if k not in expected_args
-                    ]
-                raise RuntimeError(
-                    "Too many arguments to SDFG. Unnecessary "
-                    "arguments: %s" % ", ".join(unnecessary_args))
-            positional_args = list(args)
-            for i, arg in enumerate(expected_args):
-                expected = expected_args[arg]
-                if i < len(positional_args):
-                    passed = positional_args[i]
-                else:
-                    if arg not in kwargs:
-                        raise RuntimeError(
-                            "Missing argument to DaCe program: {}".format(arg))
-                    passed = kwargs[arg]
-                if isinstance(expected, dace.data.Array):
-                    if not isinstance(passed,
-                                      ndarray.ndarray) and not isinstance(
-                                          passed, np.ndarray):
-                        raise TypeError("Type mismatch for argument {}: "
-                                        "expected array type, got {}".format(
-                                            arg, type(passed)))
-                elif isinstance(expected, dace.data.Scalar) or isinstance(
-                        expected, dace.types.typeclass):
-                    if not dace.types.isconstant(passed) and not isinstance(
-                            passed, dace.symbolic.symbol):
-                        raise TypeError("Type mismatch for argument {}: "
-                                        "expected scalar type, got {}".format(
-                                            arg, type(passed)))
-                elif isinstance(expected, dace.data.Stream):
-                    if not isinstance(passed, dace.types.stream):
-                        raise TypeError("Type mismatch for argument {}: "
-                                        "expected stream type, got {}".format(
-                                            arg, type(passed)))
-                else:
-                    raise NotImplementedError(
-                        "Type checking not implemented for type {} (argument "
-                        "{})".format(type(expected).__name__, arg))
-
->>>>>>> 49061939
         return binaryobj(*args, **kwargs)
 
     def fill_scope_connectors(self):
@@ -1839,7 +1700,7 @@
         strict_transformations = (StateFusion, RedundantArray, InlineSDFG)
 
         self.apply_transformations(
-            [RedundantArray, StateFusion], validate=validate, strict=True)
+            strict_transformations, validate=validate, strict=True)
 
     def apply_transformations(self,
                               patterns,
@@ -1853,31 +1714,6 @@
 
         # Apply strict state fusions greedily.
         opt = optimizer.SDFGOptimizer(self, inplace=True)
-<<<<<<< HEAD
-        applied = {k.__name__: 0 for k in strict_transformations}
-        options = [
-            match for match in opt.get_pattern_matches(
-                strict=True, patterns=strict_transformations)
-        ]
-
-        while options:
-            sdfg = self.sdfg_list[options[0].sdfg_id]
-            options[0].apply(sdfg)
-            self.validate()
-
-            applying = type(options[0]).__name__
-            applied[applying] += 1
-
-            options = [
-                match for match in opt.get_pattern_matches(
-                    strict=True, patterns=strict_transformations)
-            ]
-
-        if Config.get_bool('debugprint') and any(v > 0
-                                                 for v in applied.values()):
-            print('Automatically applied {}.'.format(', '.join(
-                ['%d %s' % (v, k) for k, v in applied.items()])))
-=======
         applied = True
         applied_transformations = collections.defaultdict(int)
         while applied:
@@ -1898,7 +1734,6 @@
             print('Applied {}.'.format(', '.join([
                 '%d %s' % (v, k) for k, v in applied_transformations.items()
             ])))
->>>>>>> 49061939
 
     def apply_gpu_transformations(self,
                                   states=None,
@@ -2217,9 +2052,9 @@
         desc="Do not synchronize at the end of the state")
 
     instrument = Property(
-        enum=types.InstrumentationType,
+        enum=dtypes.InstrumentationType,
         desc="Measure execution statistics with given method",
-        default=types.InstrumentationType.No_Instrumentation)
+        default=dtypes.InstrumentationType.No_Instrumentation)
 
     def __init__(self, label=None, sdfg=None, debuginfo=None):
         """ Constructs an SDFG state.
@@ -2557,33 +2392,19 @@
         self.add_node(node)
         return node
 
-<<<<<<< HEAD
-    def add_tasklet(self,
-                    name: str,
-                    inputs: Set[str],
-                    outputs: Set[str],
-                    code: str,
-                    language: dtypes.Language = dtypes.Language.Python,
-                    code_global: str = '',
-                    code_init: str = '',
-                    code_exit: str = '',
-                    location: str = '-1',
-                    debuginfo=None):
-=======
     def add_tasklet(
             self,
             name: str,
             inputs: Set[str],
             outputs: Set[str],
             code: str,
-            language: types.Language = types.Language.Python,
+            language: dtypes.Language = dtypes.Language.Python,
             code_global: str = "",
             code_init: str = "",
             code_exit: str = "",
             location: str = "-1",
             debuginfo=None,
     ):
->>>>>>> 49061939
         """ Adds a tasklet to the SDFG state. """
         debuginfo = getdebuginfo(debuginfo)
         tasklet = nd.Tasklet(
@@ -2601,17 +2422,6 @@
         self.add_node(tasklet)
         return tasklet
 
-<<<<<<< HEAD
-    def add_nested_sdfg(self,
-                        sdfg: SDFG,
-                        parent,
-                        inputs: Set[str],
-                        outputs: Set[str],
-                        name=None,
-                        schedule=dtypes.ScheduleType.Default,
-                        location='-1',
-                        debuginfo=None):
-=======
     def add_nested_sdfg(
             self,
             sdfg: SDFG,
@@ -2619,11 +2429,10 @@
             inputs: Set[str],
             outputs: Set[str],
             name=None,
-            schedule=types.ScheduleType.Default,
+            schedule=dtypes.ScheduleType.Default,
             location="-1",
             debuginfo=None,
     ):
->>>>>>> 49061939
         """ Adds a nested SDFG to the SDFG state. """
         if name is None:
             name = sdfg.label
@@ -2667,23 +2476,14 @@
             name, params, map_range, schedule, unroll, debuginfo=debuginfo)
         return map
 
-<<<<<<< HEAD
-    def add_map(self,
-                name,
-                ndrange: Dict[str, str],
-                schedule=dtypes.ScheduleType.Default,
-                unroll=False,
-                debuginfo=None) -> Tuple[nd.Node]:
-=======
     def add_map(
             self,
             name,
             ndrange: Dict[str, str],
-            schedule=types.ScheduleType.Default,
+            schedule=dtypes.ScheduleType.Default,
             unroll=False,
             debuginfo=None,
     ) -> Tuple[nd.Node]:
->>>>>>> 49061939
         """ Adds a map entry and map exit.
             @param name:      Map label
             @param ndrange:   Mapping between range variable names and their
@@ -2701,25 +2501,15 @@
         self.add_nodes_from([map_entry, map_exit])
         return map_entry, map_exit
 
-<<<<<<< HEAD
-    def add_consume(self,
-                    name,
-                    elements: Tuple[str, str],
-                    condition: str = None,
-                    schedule=dtypes.ScheduleType.Default,
-                    chunksize=1,
-                    debuginfo=None) -> Tuple[nd.Node]:
-=======
     def add_consume(
             self,
             name,
             elements: Tuple[str, str],
             condition: str = None,
-            schedule=types.ScheduleType.Default,
+            schedule=dtypes.ScheduleType.Default,
             chunksize=1,
             debuginfo=None,
     ) -> Tuple[nd.Node]:
->>>>>>> 49061939
         """ Adds consume entry and consume exit nodes.
             @param name:      Label
             @param elements:  A 2-tuple signifying the processing element
@@ -2753,23 +2543,6 @@
         self.add_nodes_from([entry, exit])
         return entry, exit
 
-<<<<<<< HEAD
-    def add_mapped_tasklet(self,
-                           name: str,
-                           map_ranges: Dict[str, sbs.Subset],
-                           inputs: Dict[str, mm.Memlet],
-                           code: str,
-                           outputs: Dict[str, mm.Memlet],
-                           schedule=dtypes.ScheduleType.Default,
-                           unroll_map=False,
-                           code_global='',
-                           code_init='',
-                           code_exit='',
-                           location='-1',
-                           language=dtypes.Language.Python,
-                           debuginfo=None,
-                           external_edges=False) -> Tuple[nd.Node]:
-=======
     def add_mapped_tasklet(
             self,
             name: str,
@@ -2777,17 +2550,16 @@
             inputs: Dict[str, mm.Memlet],
             code: str,
             outputs: Dict[str, mm.Memlet],
-            schedule=types.ScheduleType.Default,
+            schedule=dtypes.ScheduleType.Default,
             unroll_map=False,
             code_global="",
             code_init="",
             code_exit="",
             location="-1",
-            language=types.Language.Python,
+            language=dtypes.Language.Python,
             debuginfo=None,
             external_edges=False,
     ) -> Tuple[nd.Node]:
->>>>>>> 49061939
         """ Convenience function that adds a map entry, tasklet, map exit,
             and the respective edges to external arrays.
             @param name:       Tasklet (and wrapping map) name
@@ -2903,23 +2675,14 @@
 
         return tasklet, map_entry, map_exit
 
-<<<<<<< HEAD
-    def add_reduce(self,
-                   wcr,
-                   axes,
-                   wcr_identity=None,
-                   schedule=dtypes.ScheduleType.Default,
-                   debuginfo=None):
-=======
     def add_reduce(
             self,
             wcr,
             axes,
             wcr_identity=None,
-            schedule=types.ScheduleType.Default,
+            schedule=dtypes.ScheduleType.Default,
             debuginfo=None,
     ):
->>>>>>> 49061939
         """ Adds a reduction node.
             @param wcr: A lambda function representing the reduction operation
             @param axes: A tuple of axes to reduce the input memlet from, or
@@ -3149,25 +2912,12 @@
 
     # DEPRECATED FUNCTIONS
     ######################################
-<<<<<<< HEAD
-    def add_array(self,
-                  name,
-                  shape,
-                  dtype,
-                  storage=dtypes.StorageType.Default,
-                  materialize_func=None,
-                  transient=False,
-                  strides=None,
-                  offset=None,
-                  toplevel=False,
-                  debuginfo=None):
-=======
     def add_array(
             self,
             name,
             shape,
             dtype,
-            storage=types.StorageType.Default,
+            storage=dtypes.StorageType.Default,
             materialize_func=None,
             transient=False,
             strides=None,
@@ -3175,7 +2925,6 @@
             toplevel=False,
             debuginfo=None,
     ):
->>>>>>> 49061939
         """ @attention: This function is deprecated. """
         print('WARNING: The "SDFGState.add_array" API is deprecated, please '
               'use "SDFG.add_array" and "SDFGState.add_access"')
@@ -3196,20 +2945,6 @@
         )
         return self.add_access(name, debuginfo)
 
-<<<<<<< HEAD
-    def add_stream(self,
-                   name,
-                   dtype,
-                   veclen=1,
-                   buffer_size=1,
-                   shape=(1, ),
-                   storage=dtypes.StorageType.Default,
-                   transient=False,
-                   strides=None,
-                   offset=None,
-                   toplevel=False,
-                   debuginfo=None):
-=======
     def add_stream(
             self,
             name,
@@ -3217,14 +2952,13 @@
             veclen=1,
             buffer_size=1,
             shape=(1, ),
-            storage=types.StorageType.Default,
+            storage=dtypes.StorageType.Default,
             transient=False,
             strides=None,
             offset=None,
             toplevel=False,
             debuginfo=None,
     ):
->>>>>>> 49061939
         """ @attention: This function is deprecated. """
         print('WARNING: The "SDFGState.add_stream" API is deprecated, please '
               'use "SDFG.add_stream" and "SDFGState.add_access"')
@@ -3246,25 +2980,15 @@
         )
         return self.add_access(name, debuginfo)
 
-<<<<<<< HEAD
-    def add_scalar(self,
-                   name,
-                   dtype,
-                   storage=dtypes.StorageType.Default,
-                   transient=False,
-                   toplevel=False,
-                   debuginfo=None):
-=======
     def add_scalar(
             self,
             name,
             dtype,
-            storage=types.StorageType.Default,
+            storage=dtypes.StorageType.Default,
             transient=False,
             toplevel=False,
             debuginfo=None,
     ):
->>>>>>> 49061939
         """ @attention: This function is deprecated. """
         print('WARNING: The "SDFGState.add_scalar" API is deprecated, please '
               'use "SDFG.add_scalar" and "SDFGState.add_access"')
@@ -3275,31 +2999,18 @@
                                debuginfo)
         return self.add_access(name, debuginfo)
 
-<<<<<<< HEAD
-    def add_transient(self,
-                      name,
-                      shape,
-                      dtype,
-                      storage=dtypes.StorageType.Default,
-                      materialize_func=None,
-                      strides=None,
-                      offset=None,
-                      toplevel=False,
-                      debuginfo=None):
-=======
     def add_transient(
             self,
             name,
             shape,
             dtype,
-            storage=types.StorageType.Default,
+            storage=dtypes.StorageType.Default,
             materialize_func=None,
             strides=None,
             offset=None,
             toplevel=False,
             debuginfo=None,
     ):
->>>>>>> 49061939
         """ @attention: This function is deprecated. """
         return self.add_array(
             name,
@@ -3783,7 +3494,6 @@
 
             # Verify that source and destination subsets contain the same
             # number of elements
-<<<<<<< HEAD
             if e.data.other_subset is not None and not (
                 (isinstance(src_node, nd.AccessNode)
                  and isinstance(sdfg.arrays[src_node.data], dt.Stream)) or
@@ -3791,17 +3501,9 @@
                  and isinstance(sdfg.arrays[dst_node.data], dt.Stream))):
                 if (e.data.subset.num_elements() !=
                         e.data.other_subset.num_elements()):
-=======
-            if e.data.other_subset is not None:
-                if e.data.subset.num_elements(
-                ) != e.data.other_subset.num_elements():
->>>>>>> 49061939
                     raise InvalidSDFGEdgeError(
-                        "Dimensionality mismatch between src/dst subsets",
-                        sdfg,
-                        state_id,
-                        eid,
-                    )
+                        'Dimensionality mismatch between src/dst subsets',
+                        sdfg, state_id, eid)
         ########################################
 
 
@@ -4200,7 +3902,6 @@
     return False
 
 
-<<<<<<< HEAD
 def replace(subgraph: Union[SDFGState, ScopeSubgraphView, SubgraphView],
             name: str, new_name: str):
     """ Finds and replaces all occurrences of a symbol or array in the given
@@ -4247,7 +3948,8 @@
             edge.data.data = new_name
         edge.data.subset = replsym(edge.data.subset)
         edge.data.other_subset = replsym(edge.data.other_subset)
-=======
+
+
 def is_array_stream_view(sdfg: SDFG, dfg: SDFGState, node: nd.AccessNode):
     """ Test whether a stream is directly connected to an array. """
 
@@ -4277,7 +3979,6 @@
                 sdfg).src = node.data  # TODO: Move src/sink to node, not array
             return True
     return False
->>>>>>> 49061939
 
 
 def _get_optimizer_class(class_override):

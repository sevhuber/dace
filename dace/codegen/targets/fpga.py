--- conflicted
+++ resolved
@@ -313,26 +313,6 @@
                     kernel_name = f"{sdfg.parent_nsdfg_node.label}_{state.label}_{kern_id}_{sdfg.sdfg_id}"
 
                 else:
-<<<<<<< HEAD
-                    kernel_name = _kernel_name
-
-            # Generate kernel code
-            self.generate_kernel(sdfg, state, kernel_name, subgraphs,
-                                 function_stream, callsite_stream)
-            # Emit the connections ini file
-            if len(self._multiple_kernels) > 0 or len(self._stream_connections) > 0:
-                ini_stream = CodeIOStream()
-                ini_stream.write('[connectivity]')
-                self._other_codes['link.ini'] = ini_stream
-
-            if len(self._multiple_kernels) > 0:
-                for name, num in self._multiple_kernels.items():
-                    ini_stream.write('nk={}:{}'.format(name, num))
-
-            if len(self._stream_connections) > 0:
-                for _, (src, dst) in self._stream_connections.items():
-                    ini_stream.write('stream_connect={}:{}'.format(src, dst))
-=======
                     kernel_name = f"{state.label}_{kern_id}_{sdfg.sdfg_id}"
 
                 # Vitis HLS removes double underscores, which leads to a compilation
@@ -350,13 +330,18 @@
                                      kern_id)
 
                 # Emit the connections ini file
-                if len(self._stream_connections) > 0:
+                if len(self._multiple_kernels) > 0 or len(self._stream_connections) > 0:
                     ini_stream = CodeIOStream()
                     ini_stream.write('[connectivity]')
+                    self._other_codes['link.ini'] = ini_stream
+
+                if len(self._multiple_kernels) > 0:
+                    for name, num in self._multiple_kernels.items():
+                        ini_stream.write('nk={}:{}'.format(name, num))
+
+                if len(self._stream_connections) > 0:
                     for _, (src, dst) in self._stream_connections.items():
-                        ini_stream.write('stream_connect={}:{}'.format(
-                            src, dst))
-                    self._other_codes['link.ini'] = ini_stream
+                        ini_stream.write('stream_connect={}:{}'.format(src, dst))
 
             kernel_args_call_host = []
             kernel_args_opencl = []
@@ -410,7 +395,6 @@
             # Store code strings to be passed to compilation phase
             self._host_codes.append(
                 (kernel_name, kernel_host_stream.getvalue()))
->>>>>>> e812be75
 
         else:  # self._in_device_code == True
 

""" Contains classes and functions that implement the map-reduce-fusion 
    transformation. """

from dace import registry
from dace.sdfg import SDFG, SDFGState
from dace.memlet import Memlet
from dace.graph import nodes, nxutil
from dace.properties import Property, make_properties
from dace.sdfg import SDFG
from dace.symbolic import symstr
from dace.transformation import pattern_matching as pm

from dace.transformation.dataflow.map_collapse import MapCollapse
from dace.transformation.dataflow.map_fusion import MapFusion


@registry.autoregister_params(singlestate=True)
@make_properties
class MapReduceFusion(pm.Transformation):
    """ Implements the map-reduce-fusion transformation.
        Fuses a map with an immediately following reduction, where the array
        between the map and the reduction is not used anywhere else.
    """

    no_init = Property(
        dtype=bool,
        default=False,
        desc='If enabled, does not create initialization states '
        'for reduce nodes with identity')

    _tasklet = nodes.Tasklet('_')
    _tmap_exit = nodes.MapExit(nodes.Map("", [], []))
    _in_array = nodes.AccessNode('_')

    import dace.libraries.standard as stdlib  # Avoid import loop
    _reduce = stdlib.Reduce()

    _out_array = nodes.AccessNode('_')

    @staticmethod
    def expressions():
        return [
            nxutil.node_path_graph(MapReduceFusion._tasklet,
                                   MapReduceFusion._tmap_exit,
                                   MapReduceFusion._in_array,
                                   MapReduceFusion._reduce,
                                   MapReduceFusion._out_array)
        ]

    @staticmethod
    def can_be_applied(graph, candidate, expr_index, sdfg, strict=False):
        tmap_exit = graph.nodes()[candidate[MapReduceFusion._tmap_exit]]
        in_array = graph.nodes()[candidate[MapReduceFusion._in_array]]
        reduce_node = graph.nodes()[candidate[MapReduceFusion._reduce]]
        tasklet = graph.nodes()[candidate[MapReduceFusion._tasklet]]

        # Make sure that the array is only accessed by the map and the reduce
        if any([
                src != tmap_exit
                for src, _, _, _, memlet in graph.in_edges(in_array)
        ]):
            return False
        if any([
                dest != reduce_node
                for _, _, dest, _, memlet in graph.out_edges(in_array)
        ]):
            return False

        tmem = next(e for e in graph.edges_between(tasklet, tmap_exit)
                    if e.data.data == in_array.data).data

        # (strict) Make sure that the transient is not accessed anywhere else
        # in this state or other states
        if strict and (len([
                n for n in graph.nodes()
                if isinstance(n, nodes.AccessNode) and n.data == in_array.data
        ]) > 1 or in_array.data in sdfg.shared_transients()):
            return False

        # If memlet already has WCR and it is different from reduce node,
        # do not match
        if tmem.wcr is not None and tmem.wcr != reduce_node.wcr:
            return False

        # Verify that reduction ranges match tasklet map
        tout_memlet = graph.in_edges(in_array)[0].data
        rin_memlet = graph.out_edges(in_array)[0].data
        if tout_memlet.subset != rin_memlet.subset:
            return False

        return True

    @staticmethod
    def match_to_str(graph, candidate):
        tasklet = candidate[MapReduceFusion._tasklet]
        map_exit = candidate[MapReduceFusion._tmap_exit]
        reduce = candidate[MapReduceFusion._reduce]

        return ' -> '.join(str(node) for node in [tasklet, map_exit, reduce])

    def apply(self, sdfg: SDFG):
        graph = sdfg.nodes()[self.state_id]
        tmap_exit = graph.nodes()[self.subgraph[MapReduceFusion._tmap_exit]]
        in_array = graph.nodes()[self.subgraph[MapReduceFusion._in_array]]
        reduce_node = graph.nodes()[self.subgraph[MapReduceFusion._reduce]]
        out_array = graph.nodes()[self.subgraph[MapReduceFusion._out_array]]

        # Set nodes to remove according to the expression index
        nodes_to_remove = [in_array]
        nodes_to_remove.append(reduce_node)

        memlet_edge = None
        for edge in graph.in_edges(tmap_exit):
            if edge.data.data == in_array.data:
                memlet_edge = edge
                break
        if memlet_edge is None:
            raise RuntimeError('Reduction memlet cannot be None')

        # Find which indices should be removed from new memlet
        input_edge = graph.in_edges(reduce_node)[0]
        axes = reduce_node.axes or list(range(len(input_edge.data.subset)))
        array_edge = graph.out_edges(reduce_node)[0]

        # Delete relevant edges and nodes
        graph.remove_nodes_from(nodes_to_remove)

        # Filter out reduced dimensions from subset
        filtered_subset = [
            dim for i, dim in enumerate(memlet_edge.data.subset)
            if i not in axes
        ]
        if len(filtered_subset) == 0:  # Output is a scalar
            filtered_subset = [(0, 0, 1)]

        # Modify edge from tasklet to map exit
        memlet_edge.data.data = out_array.data
        memlet_edge.data.wcr = reduce_node.wcr
<<<<<<< HEAD
=======
        memlet_edge.data.wcr_identity = None
>>>>>>> c8093fce
        memlet_edge.data.subset = type(
            memlet_edge.data.subset)(filtered_subset)

        # Add edge from map exit to output array
        graph.add_edge(
            memlet_edge.dst, 'OUT_' + memlet_edge.dst_conn[3:], array_edge.dst,
            array_edge.dst_conn,
            Memlet(array_edge.data.data, array_edge.data.num_accesses,
                   array_edge.data.subset, array_edge.data.veclen,
                   reduce_node.wcr))

<<<<<<< HEAD
        # Create initialization state if necessary
        if reduce_node.identity is not None and self.no_init is False:
            init_state = sdfg.add_state_before(graph, 'wcr_init')
            init_state.add_mapped_tasklet(
                'wcr_init', {
                    '_o%d' % i: '0:%s' % symstr(d)
                    for i, d in enumerate(array_edge.data.subset.size())
                }, {},
=======
        # Add initialization state as necessary
        if reduce_node.identity is not None:
            init_state = sdfg.add_state_before(graph)
            init_state.add_mapped_tasklet(
                'freduce_init',
                [('o%d' % i, '%s:%s:%s' % (r[0], r[1] + 1, r[2]))
                 for i, r in enumerate(array_edge.data.subset)], {},
>>>>>>> c8093fce
                'out = %s' % reduce_node.identity, {
                    'out':
                    Memlet.simple(
                        array_edge.data.data, ','.join([
<<<<<<< HEAD
                            '_o%d' % i
=======
                            'o%d' % i
>>>>>>> c8093fce
                            for i in range(len(array_edge.data.subset))
                        ]))
                },
                external_edges=True)


@registry.autoregister_params(singlestate=True)
class MapWCRFusion(pm.Transformation):
    """ Implements the map expanded-reduce fusion transformation.
        Fuses a map with an immediately following reduction, where the array
        between the map and the reduction is not used anywhere else, and the
        reduction is divided to two maps with a WCR, denoting partial reduction.
    """

    _tasklet = nodes.Tasklet('_')
    _tmap_exit = nodes.MapExit(nodes.Map("", [], []))
    _in_array = nodes.AccessNode('_')
    _rmap_in_entry = nodes.MapEntry(nodes.Map("", [], []))
    _rmap_in_tasklet = nodes.Tasklet('_')
    _rmap_in_cr = nodes.MapExit(nodes.Map("", [], []))
    _rmap_out_entry = nodes.MapEntry(nodes.Map("", [], []))
    _rmap_out_exit = nodes.MapExit(nodes.Map("", [], []))
    _out_array = nodes.AccessNode('_')

    @staticmethod
    def expressions():
        return [
            # Map, then partial reduction of axes
            nxutil.node_path_graph(
                MapWCRFusion._tasklet, MapWCRFusion._tmap_exit,
                MapWCRFusion._in_array, MapWCRFusion._rmap_out_entry,
                MapWCRFusion._rmap_in_entry, MapWCRFusion._rmap_in_tasklet,
                MapWCRFusion._rmap_in_cr, MapWCRFusion._rmap_out_exit,
                MapWCRFusion._out_array)
        ]

    @staticmethod
    def can_be_applied(graph, candidate, expr_index, sdfg, strict=False):
        tmap_exit = graph.nodes()[candidate[MapWCRFusion._tmap_exit]]
        in_array = graph.nodes()[candidate[MapWCRFusion._in_array]]
        rmap_entry = graph.nodes()[candidate[MapWCRFusion._rmap_out_entry]]

        # Make sure that the array is only accessed by the map and the reduce
        if any([
                src != tmap_exit
                for src, _, _, _, memlet in graph.in_edges(in_array)
        ]):
            return False
        if any([
                dest != rmap_entry
                for _, _, dest, _, memlet in graph.out_edges(in_array)
        ]):
            return False

        # Make sure that there is a reduction in the second map
        rmap_cr = graph.nodes()[candidate[MapWCRFusion._rmap_in_cr]]
        reduce_edge = graph.in_edges(rmap_cr)[0]
        if reduce_edge.data.wcr is None:
            return False

        # (strict) Make sure that the transient is not accessed anywhere else
        # in this state or other states
        if strict and (len([
                n for n in graph.nodes()
                if isinstance(n, nodes.AccessNode) and n.data == in_array.data
        ]) > 1 or in_array.data in sdfg.shared_transients()):
            return False

        # Verify that reduction ranges match tasklet map
        tout_memlet = graph.in_edges(in_array)[0].data
        rin_memlet = graph.out_edges(in_array)[0].data
        if tout_memlet.subset != rin_memlet.subset:
            return False

        return True

    @staticmethod
    def match_to_str(graph, candidate):
        tasklet = candidate[MapWCRFusion._tasklet]
        map_exit = candidate[MapWCRFusion._tmap_exit]
        reduce = candidate[MapWCRFusion._rmap_in_cr]

        return ' -> '.join(str(node) for node in [tasklet, map_exit, reduce])

    def apply(self, sdfg):
        graph = sdfg.node(self.state_id)

        # To apply, collapse the second map and then fuse the two resulting maps
        map_collapse = MapCollapse(
            self.sdfg_id, self.state_id, {
                MapCollapse._outer_map_entry:
                self.subgraph[MapWCRFusion._rmap_out_entry],
                MapCollapse._inner_map_entry:
                self.subgraph[MapWCRFusion._rmap_in_entry]
            }, 0)
        map_entry, _ = map_collapse.apply(sdfg)

        map_fusion = MapFusion(
            self.sdfg_id, self.state_id, {
                MapFusion._first_map_exit:
                self.subgraph[MapWCRFusion._tmap_exit],
                MapFusion._second_map_entry: graph.node_id(map_entry)
            }, 0)
        map_fusion.apply(sdfg)<|MERGE_RESOLUTION|>--- conflicted
+++ resolved
@@ -136,10 +136,6 @@
         # Modify edge from tasklet to map exit
         memlet_edge.data.data = out_array.data
         memlet_edge.data.wcr = reduce_node.wcr
-<<<<<<< HEAD
-=======
-        memlet_edge.data.wcr_identity = None
->>>>>>> c8093fce
         memlet_edge.data.subset = type(
             memlet_edge.data.subset)(filtered_subset)
 
@@ -151,16 +147,6 @@
                    array_edge.data.subset, array_edge.data.veclen,
                    reduce_node.wcr))
 
-<<<<<<< HEAD
-        # Create initialization state if necessary
-        if reduce_node.identity is not None and self.no_init is False:
-            init_state = sdfg.add_state_before(graph, 'wcr_init')
-            init_state.add_mapped_tasklet(
-                'wcr_init', {
-                    '_o%d' % i: '0:%s' % symstr(d)
-                    for i, d in enumerate(array_edge.data.subset.size())
-                }, {},
-=======
         # Add initialization state as necessary
         if reduce_node.identity is not None:
             init_state = sdfg.add_state_before(graph)
@@ -168,16 +154,11 @@
                 'freduce_init',
                 [('o%d' % i, '%s:%s:%s' % (r[0], r[1] + 1, r[2]))
                  for i, r in enumerate(array_edge.data.subset)], {},
->>>>>>> c8093fce
                 'out = %s' % reduce_node.identity, {
                     'out':
                     Memlet.simple(
                         array_edge.data.data, ','.join([
-<<<<<<< HEAD
-                            '_o%d' % i
-=======
                             'o%d' % i
->>>>>>> c8093fce
                             for i in range(len(array_edge.data.subset))
                         ]))
                 },

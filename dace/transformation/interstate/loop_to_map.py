--- conflicted
+++ resolved
@@ -71,14 +71,6 @@
         if len(guard.nodes()) != 0:
             return False
 
-<<<<<<< HEAD
-        # Only support loops with a single-state body
-        # begin_outedges = graph.out_edges(begin)
-        # if len(begin_outedges) != 1 or begin_outedges[0].dst != guard:
-        #     return False
-
-=======
->>>>>>> d79037d1
         # If loop cannot be detected, fail
         found = find_for_loop(graph, guard, begin)
         if not found:
@@ -108,19 +100,10 @@
         for state in states:
             _, wset = state.read_and_write_sets()
             write_set |= wset
-<<<<<<< HEAD
-
-        # _, write_set = begin.read_and_write_sets()
-=======
->>>>>>> d79037d1
 
         # Get access nodes from other states to isolate local loop variables
         other_access_nodes = set()
         for state in sdfg.nodes():
-<<<<<<< HEAD
-            # if state is begin:
-=======
->>>>>>> d79037d1
             if state in states:
                 continue
             other_access_nodes |= set(n.data for n in state.data_nodes()
@@ -129,11 +112,6 @@
         for state in states:
             other_access_nodes |= set(n.data for n in state.data_nodes()
                                       if not sdfg.arrays[n.data].transient)
-<<<<<<< HEAD
-        # other_access_nodes |= set(n.data for n in begin.data_nodes()
-        #                           if not sdfg.arrays[n.data].transient)
-=======
->>>>>>> d79037d1
 
         write_memlets = defaultdict(list)
 

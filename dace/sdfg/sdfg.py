--- conflicted
+++ resolved
@@ -159,45 +159,6 @@
             _replace_dict(self.assignments, name, new_name)
 
         for k, v in self.assignments.items():
-<<<<<<< HEAD
-            subscript_matches = re.findall(r'{}\[(.*)\]'.format(name), v)
-            if subscript_matches:
-                sym_v = symbolic.pystr_to_symbolic(v)
-                for subscript in subscript_matches:
-                    sym_name = symbolic.pystr_to_symbolic('{n}[{s}]'.format(
-                        n=name, s=subscript))
-                    sym_new_name = symbolic.pystr_to_symbolic('{n}[{s}]'.format(
-                        n=new_name, s=subscript))
-                    sym_v = sym_v.replace(sym_name, sym_new_name)
-                str_v = symbolic.symstr(sym_v)
-                for subscript in subscript_matches:
-                    str_v = str_v.replace("({})".format(subscript),
-                                          "[{}]".format(subscript))
-                self.assignments[k] = str_v
-            else:
-                sym_name = symbolic.pystr_to_symbolic(name)
-                sym_new_name = symbolic.pystr_to_symbolic(new_name)
-                self.assignments[k] = symbolic.symstr(
-                    symbolic.pystr_to_symbolic(v).replace(
-                        sym_name, sym_new_name))
-        # condition = self.condition
-        # self.condition.as_string = condition.as_string.replace(name, new_name)
-        condition = self.condition.as_string
-        subscript_matches = re.findall(r'{}\[(.*)\]'.format(name), condition)
-        if subscript_matches:
-            sym_condition = symbolic.pystr_to_symbolic(condition)
-            for subscript in subscript_matches:
-                sym_name = symbolic.pystr_to_symbolic('{n}[{s}]'.format(
-                    n=name, s=subscript))
-                sym_new_name = symbolic.pystr_to_symbolic('{n}[{s}]'.format(
-                    n=new_name, s=subscript))
-                sym_condition = sym_condition.replace(sym_name, sym_new_name)
-            str_condition = symbolic.symstr(sym_condition)
-            for subscript in subscript_matches:
-                str_condition = str_condition.replace("({})".format(subscript),
-                                                      "[{}]".format(subscript))
-            self.condition.as_string = str_condition
-=======
             vast = ast.parse(v)
             vast = astutils.ASTFindReplace({name: new_name}).visit(vast)
             newv = astutils.unparse(vast)
@@ -205,7 +166,6 @@
                 self.assignments[k] = newv
         condition = self.condition
         self.condition.as_string = condition.as_string.replace(name, new_name)
->>>>>>> 14f8d5b1
 
     def new_symbols(self, symbols) -> Dict[str, dtypes.typeclass]:
         """

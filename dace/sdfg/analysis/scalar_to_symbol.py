# Copyright 2019-2020 ETH Zurich and the DaCe authors. All rights reserved.
""" Scalar to symbol promotion functionality. """

import ast
import collections
from platform import node
from dace import symbolic
from dace.sdfg.sdfg import InterstateEdge
from dace import (dtypes, nodes, sdfg as sd, data as dt, properties as props,
                  memlet as mm, subsets)
from dace.sdfg import graph as gr
from dace.frontend.python import astutils
from dace.transformation import helpers as xfh
import re
<<<<<<< HEAD
from typing import Any, DefaultDict, Dict, List, Optional, Set, Tuple
=======
from typing import Any, DefaultDict, Dict, List, Set, Tuple, Union


class AttributedCallDetector(ast.NodeVisitor):
    """ Detects attributed calls in Tasklets.
    """
    def __init__(self):
        self.detected = False

    def visit_Call(self, node: ast.Call) -> Any:
        if isinstance(node.func, ast.Attribute):
            self.detected = True
            return
        return self.generic_visit(node)
>>>>>>> 00b1bb1d


def find_promotable_scalars(sdfg: sd.SDFG) -> Set[str]:
    """
    Finds scalars that can be promoted to symbols in the given SDFG.
    Conditions for matching a scalar for symbol-promotion are as follows:
        * Size of data must be 1, it must not be a stream and must be transient.
        * Only inputs to candidate scalars must be either arrays or tasklets.
        * All tasklets that lead to it must have one statement, one output, 
          and may have zero or more **array** inputs and not be in a scope.
        * Scalar must not be accessed with a write-conflict resolution.
        * Scalar must not be written to more than once in a state.
        * If scalar is not integral (i.e., int type), it must also appear in
          an inter-state condition to be promotable.

    These conditions must apply on all occurences of the scalar in order for
    it to be promotable.

    :param sdfg: The SDFG to query.
    :return: A set of promotable scalar names.
    """
    # Keep set of active candidates
    candidates: Set[str] = set()

    # General array checks
    for aname, desc in sdfg.arrays.items():
        if not desc.transient or isinstance(desc, dt.Stream):
            continue
        if desc.total_size != 1:
            continue
        candidates.add(aname)

    # Check all occurrences of candidates in SDFG and filter out
    candidates_seen: Set[str] = set()
    for state in sdfg.nodes():
        candidates_in_state: Set[str] = set()

        for node in state.nodes():
            if not isinstance(node, nodes.AccessNode):
                continue
            candidate = node.data
            if candidate not in candidates:
                continue

            # If candidate is read-only, continue normally
            if state.in_degree(node) == 0:
                continue

            # If candidate is read by a library node, skip
            removed = False
            for oe in state.out_edges(node):
                for e in state.memlet_tree(oe):
                    if isinstance(e.dst, nodes.LibraryNode):
                        candidates.remove(candidate)
                        removed = True
                        break
                if removed:
                    break
            if removed:
                continue
            # End of read check

            # Candidate may only be accessed in a top-level scope
            if state.entry_node(node) is not None:
                candidates.remove(candidate)
                continue

            # Candidate may only be written to once within a state
            if candidate in candidates_in_state:
                if state.in_degree(node) == 1:
                    candidates.remove(candidate)
                    continue
            candidates_in_state.add(candidate)

            # If input is not a single array nor tasklet, skip
            if state.in_degree(node) > 1:
                candidates.remove(candidate)
                continue
            edge = state.in_edges(node)[0]

            # Edge must not be WCR
            if edge.data.wcr is not None:
                candidates.remove(candidate)
                continue

            # Check inputs
            if isinstance(edge.src, nodes.AccessNode):
                # If input is array, ensure it is not a stream
                if isinstance(sdfg.arrays[edge.src.data], dt.Stream):
                    candidates.remove(candidate)
                    continue
                # Ensure no inputs exist to the array
                if state.in_degree(edge.src) > 0:
                    candidates.remove(candidate)
                    continue
            elif isinstance(edge.src, nodes.Tasklet):
                # If input tasklet has more than one output, skip
                if state.out_degree(edge.src) > 1:
                    candidates.remove(candidate)
                    continue
                # If inputs to tasklets are not arrays, skip
                for tinput in state.in_edges(edge.src):
                    if not isinstance(tinput.src, nodes.AccessNode):
                        candidates.remove(candidate)
                        break
                    if isinstance(sdfg.arrays[tinput.src.data], dt.Stream):
                        candidates.remove(candidate)
                        break
                    # If input is not a single-element memlet, skip
                    if (tinput.data.dynamic
                            or tinput.data.subset.num_elements() != 1):
                        candidates.remove(candidate)
                        break
                else:
                    # Check that tasklets have only one statement
                    cb: props.CodeBlock = edge.src.code
                    if cb.language is dtypes.Language.Python:
                        if (len(cb.code) > 1
                                or not isinstance(cb.code[0], ast.Assign)):
                            candidates.remove(candidate)
                            continue
                        # Ensure the candidate is assigned to
                        if (len(cb.code[0].targets) != 1 or astutils.rname(
                                cb.code[0].targets[0]) != edge.src_conn):
                            candidates.remove(candidate)
                            continue
                        # Ensure that the candidate is not assigned through
                        # an "attribute" call, e.g., "dace.int64". These calls
                        # are not supported currently by the SymPy-based
                        # symbolic module.
                        detector = AttributedCallDetector()
                        detector.visit(cb.code[0].value)
                        if detector.detected:
                            candidates.remove(candidate)
                            continue
                    elif cb.language is dtypes.Language.CPP:
                        # Try to match a single C assignment
                        cstr = cb.as_string.strip()
                        # Since we cannot remove subscripts from C++ tasklets,
                        # if the type of the data is an array we will also skip
                        if re.match(r'^[a-zA-Z_][a-zA-Z_0-9]*\s*=.*;$',
                                    cstr) is None:
                            candidates.remove(candidate)
                            continue
                    else:  # Other languages are currently unsupported
                        candidates.remove(candidate)
                        continue
            else:  # If input is not an acceptable node type, skip
                candidates.remove(candidate)
        candidates_seen |= candidates_in_state

    # Filter out non-integral symbols that do not appear in inter-state edges
    interstate_symbols = set()
    for edge in sdfg.edges():
        interstate_symbols |= edge.data.free_symbols
    for candidate in (candidates - interstate_symbols):
        if sdfg.arrays[candidate].dtype not in dtypes.INTEGER_TYPES:
            candidates.remove(candidate)

    # Only keep candidates that were found in SDFG
    candidates &= candidates_seen

    return candidates


class TaskletPromoter(ast.NodeTransformer):
    """
    Promotes scalars to symbols in Tasklets.
    If connector name is used in tasklet as subscript, modifies to symbol name.
    If connector is used as a standard name, modify tasklet code to use symbol.
    """
    def __init__(self, connector: str, symbol: str) -> None:
        """
        Initializes AST transformer.
        :param connector: Connector name (replacement source).
        :param symbol: Symbol name (replacement target).
        """
        self.conn = connector
        self.symbol = symbol

    def visit_Name(self, node: ast.Name) -> Any:
        # Convert connector to symbol
        if node.id == self.conn:
            node.id = self.symbol
        return self.generic_visit(node)

    def visit_Subscript(self, node: ast.Subscript) -> Any:
        # Convert subscript to symbol name
        node_name = astutils.rname(node)
        if node_name == self.conn:
            return ast.copy_location(ast.Name(id=self.symbol, ctx=ast.Load()),
                                     node)
        return self.generic_visit(node)


class TaskletIndirectionPromoter(ast.NodeTransformer):
    """
    Promotes indirect memory access in Tasklets to symbolic memlets.
    After visiting an AST, self.{in,out}_mapping will be filled with mappings
    from unique new connector names to sets of individual memlets.
    """
    def __init__(self, in_connectors: Set[str], out_connectors: Set[str],
                 sdfg: sd.SDFG, defined_syms: Set[str]) -> None:
        """
        Initializes AST transformer.
        
        """
        self.iconns = in_connectors
        self.oconns = out_connectors
        self.sdfg = sdfg
        self.defined = defined_syms
        self.in_mapping: Dict[str, Tuple[str, subsets.Range]] = {}
        self.out_mapping: Dict[str, Tuple[str, subsets.Range]] = {}
        self.do_not_remove: Set[str] = set()
        self.latest: DefaultDict[str, int] = collections.defaultdict(int)

    def visit_Subscript(self, node: ast.Subscript) -> Any:
        # Convert subscript to symbol name
        node_name = astutils.rname(node)
        if node_name in self.iconns:
            self.latest[node_name] += 1
            new_name = f'{node_name}_{self.latest[node_name]}'
            subset = subsets.Range(
                astutils.subscript_to_slice(node, self.sdfg.arrays)[1])
            # Check if range can be collapsed
            if _range_is_promotable(subset, self.defined):
                self.in_mapping[new_name] = (node_name, subset)
                return ast.copy_location(ast.Name(id=new_name, ctx=ast.Load()),
                                         node)
            else:
                self.do_not_remove.add(node_name)
        elif node_name in self.oconns:
            self.latest[node_name] += 1
            new_name = f'{node_name}_{self.latest[node_name]}'
            subset = subsets.Range(
                astutils.subscript_to_slice(node, self.sdfg.arrays)[1])
            # Check if range can be collapsed
            if _range_is_promotable(subset, self.defined):
                self.out_mapping[new_name] = (node_name, subset)
                return ast.copy_location(ast.Name(id=new_name, ctx=ast.Store()),
                                         node)
            else:
                self.do_not_remove.add(node_name)
        return self.generic_visit(node)


def _range_is_promotable(subset: subsets.Range, defined: Set[str]) -> bool:
    """ Helper function that determines whether a range is promotable. """
    # Some free symbols remain, we cannot promote
    if len(subset.free_symbols - defined) > 0:
        return False
    return True


def _handle_connectors(state: sd.SDFGState, node: nodes.Tasklet,
                       mapping: Dict[str, Tuple[str, subsets.Range]],
                       ignore: Set[str], in_edges: bool) -> bool:
    """ 
    Adds new connectors and removes unused connectors after indirection
    promotion. 
    """
    if in_edges:
        orig_edges = {e.dst_conn: e for e in state.in_edges(node)}
    else:
        orig_edges = {e.src_conn: e for e in state.out_edges(node)}
    for cname, (orig, subset) in mapping.items():
        if in_edges:
            node.add_in_connector(cname)
        else:
            node.add_out_connector(cname)
        # Add new edge
        orig_edge = orig_edges[orig]
        if in_edges:
            state.add_edge(orig_edge.src, orig_edge.src_conn, orig_edge.dst,
                           cname,
                           mm.Memlet(data=orig_edge.data.data, subset=subset))
        else:
            state.add_edge(orig_edge.src, cname, orig_edge.dst,
                           orig_edge.dst_conn,
                           mm.Memlet(data=orig_edge.data.data, subset=subset))
    # Remove connectors and edges
    conns_to_remove = set(v[0] for v in mapping.values()) - ignore
    for conn in conns_to_remove:
        state.remove_edge(orig_edges[conn])
        if in_edges:
            node.remove_in_connector(conn)
        else:
            node.remove_out_connector(conn)


def _cpp_indirection_promoter(
    code: str, in_edges: Dict[str, mm.Memlet], out_edges: Dict[str, mm.Memlet],
    sdfg: sd.SDFG, defined_syms: Set[str]
) -> Tuple[str, Dict[str, Tuple[str, subsets.Range]], Dict[str, Tuple[
        str, subsets.Range]], Set[str]]:
    """
    Promotes indirect memory access in C++ Tasklets to symbolic memlets.
    """
    in_mapping: Dict[str, Tuple[str, subsets.Range]] = {}
    out_mapping: Dict[str, Tuple[str, subsets.Range]] = {}
    do_not_remove: Set[str] = set()
    latest: DefaultDict[str, int] = collections.defaultdict(int)

    # String replacement
    repl: Dict[Tuple[int, int], str] = {}

    # Find all occurrences of "aname[subexpr]"
    for m in re.finditer(r'([a-zA-Z_][a-zA-Z_0-9]*?)\[(.*?)\]', code):
        node_name = m.group(1)
        subexpr = m.group(2)
        if node_name in (set(in_edges.keys()) | set(out_edges.keys())):
            try:
                # NOTE: This is not necessarily a Python string. If fails,
                #       we skip this indirection.
                symexpr = symbolic.pystr_to_symbolic(subexpr)
            except TypeError:
                do_not_remove.add(node_name)
                continue

            latest[node_name] += 1
            new_name = f'{node_name}_{latest[node_name]}'

            # subexpr is always a one-dimensional index
            # Find non-scalar dimension to replace in memlet
            if node_name in in_edges:
                orig_subset = in_edges[node_name].subset
            else:
                orig_subset = out_edges[node_name].subset

            try:
                first_nonscalar_dim = next(
                    i for i, s in enumerate(orig_subset.size()) if s != 1)
            except StopIteration:
                first_nonscalar_dim = 0

            # Make subset out of range and new sub-expression
            subset = subsets.Range(orig_subset.ndrange()[:first_nonscalar_dim] +
                                   [(subexpr, subexpr, 1)] +
                                   orig_subset.ndrange()[first_nonscalar_dim +
                                                         1:])

            # Check if range can be collapsed
            if _range_is_promotable(subset, defined_syms):
                if node_name in in_edges:
                    in_mapping[new_name] = (node_name, subset)
                else:
                    out_mapping[new_name] = (node_name, subset)
                repl[m.span()] = new_name
            else:
                do_not_remove.add(node_name)

    # Make all string replacements
    for (begin, end), replacement in reversed(sorted(repl.items())):
        code = code[:begin] + replacement + code[end:]

    return code, in_mapping, out_mapping, do_not_remove


def remove_symbol_indirection(sdfg: sd.SDFG):
    """
    Converts indirect memory accesses that involve only symbols into explicit
    memlets.

    :param sdfg: The SDFG to run the pass on.
    :note: Operates in-place.
    """
    for state in sdfg.nodes():
        for node in state.nodes():
            if not isinstance(node, nodes.Tasklet):
                continue
            # Strip subscripts one by one
            changed = True
            # NOTE: Might be slow
            defined_syms = set(state.symbols_defined_at(node).keys())
            while True:
                in_mapping = {}
                out_mapping = {}
                do_not_remove = {}
                if node.code.language is dtypes.Language.Python:
                    promo = TaskletIndirectionPromoter(
                        set(node.in_connectors.keys()),
                        set(node.out_connectors.keys()), sdfg, defined_syms)
                    for stmt in node.code.code:
                        promo.visit(stmt)
                    in_mapping = promo.in_mapping
                    out_mapping = promo.out_mapping
                    do_not_remove = promo.do_not_remove
                elif node.code.language is dtypes.Language.CPP:
                    (node.code.code, in_mapping, out_mapping,
                     do_not_remove) = _cpp_indirection_promoter(
                         node.code.as_string,
                         {e.dst_conn: e.data
                          for e in state.in_edges(node)},
                         {e.src_conn: e.data
                          for e in state.out_edges(node)}, sdfg, defined_syms)

                # Nothing more to do
                if len(in_mapping) + len(out_mapping) == 0:
                    break

                # Handle input/output connectors
                _handle_connectors(state, node, in_mapping, do_not_remove, True)
                _handle_connectors(state, node, out_mapping, do_not_remove,
                                   False)


def remove_scalar_reads(sdfg: sd.SDFG, array_names: Dict[str, str]):
    """
    Removes all instances of a promoted symbol's read accesses in an SDFG.
    This removes each read-only access node as well as all of its descendant
    edges (in memlet trees) and connectors. Descends recursively to nested
    SDFGs and modifies tasklets (Python and C++).
    :param sdfg: The SDFG to operate on.
    :param array_names: Mapping between scalar names to replace and their
                        replacement symbol name.
    :note: Operates in-place on the SDFG.
    """
    for state in sdfg.nodes():
        scalar_nodes = [
            n for n in state.nodes()
            if isinstance(n, nodes.AccessNode) and n.data in array_names
        ]
        for node in scalar_nodes:
            symname = array_names[node.data]
            for out_edge in state.out_edges(node):
                for e in state.memlet_tree(out_edge):
                    # Step 3.1
                    dst = e.dst
                    state.remove_edge_and_connectors(e)
                    if isinstance(dst, nodes.Tasklet):
                        # Step 3.2
                        if dst.language is dtypes.Language.Python:
                            promo = TaskletPromoter(e.dst_conn, symname)
                            for stmt in dst.code.code:
                                promo.visit(stmt)
                        elif dst.language is dtypes.Language.CPP:
                            # Replace whole-word matches (identifiers) in code
                            dst.code.code = re.sub(
                                r'\b%s\b' % re.escape(e.dst_conn), symname,
                                dst.code.as_string)
                    elif isinstance(dst, nodes.AccessNode):
                        # Step 3.3
                        t = state.add_tasklet('symassign', {}, {'__out'},
                                              '__out = %s' % symname)
                        state.add_edge(
                            t, '__out', dst, e.dst_conn,
                            mm.Memlet(data=dst.data,
                                      subset=e.data.dst_subset,
                                      volume=1))
                        # Reassign destination for check below
                        dst = t
                    elif isinstance(dst, nodes.NestedSDFG):
                        tmp_symname = symname
                        val = 1
                        while (tmp_symname in dst.sdfg.symbols
                               or tmp_symname in dst.sdfg.arrays):
                            # Find new symbol name
                            tmp_symname = f'{symname}_{val}'
                            val += 1

                        # Descend recursively to remove scalar
                        remove_scalar_reads(dst.sdfg, {e.dst_conn: tmp_symname})
                        for ise in dst.sdfg.edges():
                            ise.data.replace(e.dst_conn, tmp_symname)
                            # Remove subscript occurrences as well
                            ise.data.replace(tmp_symname + '[0]', tmp_symname)

                        # Set symbol mapping
                        dst.sdfg.remove_data(e.dst_conn, validate=False)
                        dst.remove_in_connector(e.dst_conn)
                        dst.sdfg.symbols[tmp_symname] = sdfg.arrays[
                            node.data].dtype
                        dst.symbol_mapping[tmp_symname] = symname
                    elif isinstance(dst, (nodes.EntryNode, nodes.ExitNode)):
                        # Skip
                        continue
                    else:
                        raise ValueError(
                            'Node type "%s" not supported for promotion' %
                            type(dst).__name__)

                    # If nodes were disconnected, reconnect with empty memlet
                    if (isinstance(e.src, nodes.EntryNode)
                            and len(state.edges_between(e.src, dst)) == 0):
                        state.add_nedge(e.src, dst, mm.Memlet())

        # Remove newly-isolated nodes
        state.remove_nodes_from(
            [n for n in scalar_nodes if len(state.all_edges(n)) == 0])


def promote_scalars_to_symbols(sdfg: sd.SDFG,
                               ignore: Optional[Set[str]] = None) -> Set[str]:
    """
    Promotes all matching transient scalars to SDFG symbols, changing all
    tasklets to inter-state assignments. This enables the transformed symbols
    to be used within states as part of memlets, and allows further
    transformations (such as loop detection) to use the information for
    optimization.

    :param sdfg: The SDFG to run the pass on.
    :param ignore: An optional set of strings of scalars to ignore.
    :return: Set of promoted scalars.
    :note: Operates in-place.
    """
    # Process:
    # 1. Find scalars to promote
    # 2. For every assignment tasklet/access:
    #    2.1. Fission state to isolate assignment
    #    2.2. Replace assignment with inter-state edge assignment
    # 3. For every read of the scalar:
    #    3.1. If destination is tasklet, remove node, edges, and connectors
    #    3.2. If used in tasklet as subscript or connector, modify tasklet code
    #    3.3. If destination is array, change to tasklet that copies symbol data
    # 4. Remove newly-isolated access nodes
    # 5. Remove data descriptors and add symbols to SDFG
    # 6. Replace subscripts in all interstate conditions and assignments
    # 7. Make indirections with symbols a single memlet
    to_promote = find_promotable_scalars(sdfg)
    if ignore:
        to_promote -= ignore
    if len(to_promote) == 0:
        return to_promote

    for state in sdfg.nodes():
        scalar_nodes = [
            n for n in state.nodes()
            if isinstance(n, nodes.AccessNode) and n.data in to_promote
        ]
        # Step 2: Assignment tasklets
        for node in scalar_nodes:
            # There is only zero or one incoming edges by definition
            if state.in_degree(node) == 0:
                continue
            in_edge = state.in_edges(node)[0]
            input = in_edge.src
            tasklet_inputs = [e.src for e in state.in_edges(input)]
            # Step 2.1
            new_state = xfh.state_fission(
                sdfg, gr.SubgraphView(state,
                                      set([input, node] + tasklet_inputs)))
            new_isedge: sd.InterstateEdge = sdfg.out_edges(new_state)[0]
            # Step 2.2
            node: nodes.AccessNode = new_state.sink_nodes()[0]
            input = new_state.in_edges(node)[0].src
            if isinstance(input, nodes.Tasklet):
                # Convert tasklet to interstate edge
                newcode: str = ''
                if input.language is dtypes.Language.Python:
                    newcode = astutils.unparse(input.code.code[0].value)
                elif input.language is dtypes.Language.CPP:
                    newcode = re.findall(r'.*?=\s*(.*);',
                                         input.code.as_string.strip())[0]
                # Replace tasklet inputs with incoming edges
                for e in new_state.in_edges(input):
                    memlet_str: str = e.data.data
                    if (e.data.subset is not None and
                            not isinstance(sdfg.arrays[memlet_str], dt.Scalar)):
                        memlet_str += '[%s]' % e.data.subset
                    newcode = re.sub(r'\b%s\b' % re.escape(e.dst_conn),
                                     memlet_str, newcode)
                # Add interstate edge assignment
                new_isedge.data.assignments[node.data] = newcode
            elif isinstance(input, nodes.AccessNode):
                memlet: mm.Memlet = in_edge.data
                if (memlet.src_subset and
                        not isinstance(sdfg.arrays[memlet.data], dt.Scalar)):
                    new_isedge.data.assignments[
                        node.data] = '%s[%s]' % (input.data, memlet.src_subset)
                else:
                    new_isedge.data.assignments[node.data] = input.data

            # Clean up all nodes after assignment was transferred
            new_state.remove_nodes_from(new_state.nodes())

    # Step 3: Scalar reads
    remove_scalar_reads(sdfg, {k: k for k in to_promote})

    # Step 4: Isolated nodes
    for state in sdfg.nodes():
        scalar_nodes = [
            n for n in state.nodes()
            if isinstance(n, nodes.AccessNode) and n.data in to_promote
        ]
        state.remove_nodes_from(
            [n for n in scalar_nodes if len(state.all_edges(n)) == 0])

    # Step 5: Data descriptor management
    for scalar in to_promote:
        desc = sdfg.arrays[scalar]
        sdfg.remove_data(scalar, validate=False)
        sdfg.add_symbol(scalar, desc.dtype)

    # Step 6: Inter-state edge cleanup
    for edge in sdfg.edges():
        ise: InterstateEdge = edge.data
        for scalar in to_promote:
            # Condition
            if ise.condition.language is dtypes.Language.Python:
                promo = TaskletPromoter(scalar, scalar)
                for stmt in ise.condition.code:
                    promo.visit(stmt)
            elif ise.condition.language is dtypes.Language.CPP:
                ise.condition = re.sub(r'\b%s\[.*\]' % re.escape(scalar),
                                       scalar, ise.condition.as_string)
            # Assignments
            for aname, assignment in ise.assignments.items():
                ise.assignments[aname] = re.sub(
                    r'\b%s\[.*\]' % re.escape(scalar), scalar,
                    assignment.strip())

    # Step 7: Indirection
    remove_symbol_indirection(sdfg)

    return to_promote<|MERGE_RESOLUTION|>--- conflicted
+++ resolved
@@ -12,10 +12,7 @@
 from dace.frontend.python import astutils
 from dace.transformation import helpers as xfh
 import re
-<<<<<<< HEAD
-from typing import Any, DefaultDict, Dict, List, Optional, Set, Tuple
-=======
-from typing import Any, DefaultDict, Dict, List, Set, Tuple, Union
+from typing import Any, DefaultDict, Dict, List, Optional, Set, Tuple, Union
 
 
 class AttributedCallDetector(ast.NodeVisitor):
@@ -29,7 +26,6 @@
             self.detected = True
             return
         return self.generic_visit(node)
->>>>>>> 00b1bb1d
 
 
 def find_promotable_scalars(sdfg: sd.SDFG) -> Set[str]:
